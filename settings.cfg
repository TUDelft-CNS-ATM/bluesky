# Network ports used by BlueSky
event_port=11000
stream_port=11001
simevent_port=12000
simstream_port=12001

# Select the performance model. options: 'openap', 'bada', 'legacy'
performance_model = 'openap'

# Verbose internal logging
verbose = False

# Indicate the logfile path
log_path = 'output'

# Indicate the scenario path
scenario_path = 'scenario/M2'

# Indicate the root data path
data_path = 'data'

# Indicate the graphics data path
gfx_path = 'data/graphics'

# Indicate the path for cache data
cache_path = 'data/cache'

# Indicate the path for navigation data
navdata_path = 'data/navdata'

# Indicate the path for the aircraft performance data
perf_path = 'data/performance'

# Indicate the path for the BADA aircraft performance data (leave empty if BADA is not available)
perf_path_bada = 'data/performance/BADA'

# Indicate the plugins path
plugin_path = 'plugins'

# Specify a list of plugins that need to be enabled by default
<<<<<<< HEAD
enabled_plugins = ['area', 'datafeed','airspacelayer', 'distAC', 'intent', \
                    'hybridreso', 'hybridcd', 'priority', 'flightphase','ingeofence']
=======
enabled_plugins = ['area', 'datafeed','airspacelayer', 'flightphase', 'distAC', 'intent', \
                    'hybridreso', 'hybridcd', 'priority']
>>>>>>> 29265456

# Indicate the start location of the radar screen (e.g. [lat, lon], or airport ICAO code)
start_location = 'EHAM'

# Simulation timestep [seconds]
simdt = 0.05

# Performance timestep [seconds]
performance_dt = 1.0

# FMS timestep [seconds]
fms_dt = 1.0

# Prefer compiled BlueSky modules (cgeo, casas)
prefer_compiled = True

# Limit the max number of cpu nodes for parallel simulation
max_nnodes = 999

#=========================================================================
#=  ASAS default settings
#=========================================================================

# ASAS lookahead time [sec]
asas_dtlookahead = 10.0
# asas_dtlookahead = 300.0

# ASAS update interval [sec]
asas_dt = 0.5

# ASAS horizontal PZ margin [nm]
asas_pzr = 0.017278617710583
# asas_pzr = 5.0

# ASAS vertical PZ margin [ft]
asas_pzh = 25
# asas_pzh = 1000

# ASAS factors applied on protected zone for resolution horizontally and vertically [-]
asas_marh = 1.05
asas_marv = 1.05
#=============================================================================
#=   QTGL Gui specific settings below
#=   Pygame Gui options in /data/graphics/scr_cfg.dat
#=============================================================================

# Radarscreen font size in pixels
text_size = 13

# Radarscreen airport symbol size in pixels
apt_size = 10

# Radarscreen waypoint symbol size in pixels
wpt_size = 10

# Radarscreen aircraft symbol size in pixels
ac_size = 16

# Stack and command line text color
stack_text_color = 0, 255, 0

# Stack and command line background color
stack_background_color = 102, 102, 102<|MERGE_RESOLUTION|>--- conflicted
+++ resolved
@@ -38,13 +38,8 @@
 plugin_path = 'plugins'
 
 # Specify a list of plugins that need to be enabled by default
-<<<<<<< HEAD
-enabled_plugins = ['area', 'datafeed','airspacelayer', 'distAC', 'intent', \
-                    'hybridreso', 'hybridcd', 'priority', 'flightphase','ingeofence']
-=======
 enabled_plugins = ['area', 'datafeed','airspacelayer', 'flightphase', 'distAC', 'intent', \
                     'hybridreso', 'hybridcd', 'priority']
->>>>>>> 29265456
 
 # Indicate the start location of the radar screen (e.g. [lat, lon], or airport ICAO code)
 start_location = 'EHAM'
