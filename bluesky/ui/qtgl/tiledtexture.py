--- conflicted
+++ resolved
@@ -1,11 +1,8 @@
 ''' Tile texture manager for BlueSky Qt/OpenGL gui. '''
-<<<<<<< HEAD
-=======
 import traceback
 import math
 from os import makedirs, path
 import weakref
->>>>>>> 8382e604
 from collections import OrderedDict
 from os import makedirs, path
 from urllib.error import URLError
@@ -81,12 +78,8 @@
                         fout.write( data )
                     break
                 except URLError as e:
-<<<<<<< HEAD
-                    print( e, f'({url.format(zoom=zoom, x=tilex, y=tiley)})' )
-=======
                     print(f'Error loading {url.format(zoom=zoom, x=tilex, y=tiley)}:')
                     print(traceback.format_exc())
->>>>>>> 8382e604
 
 
 class TileLoader( QRunnable ):
@@ -124,10 +117,6 @@
 
 class TiledTexture( glh.Texture, metaclass=TiledTextureMeta ):
     ''' Tiled texture implementation for the BlueSky GL gui. '''
-<<<<<<< HEAD
-    def __init__( self, glsurface, tilesource='opentopomap' ):
-        super().__init__( target=glh.Texture.Target2DArray )
-=======
     class SlotHolder(QObject):
         ''' Wrapper class for Qt slot, which can only be owned by a
             QObject-derived parent. We need slots to allow signal receiver
@@ -142,18 +131,9 @@
 
     def __init__(self, glsurface, tilesource='opentopomap'):
         super().__init__(target=glh.Texture.Target2DArray)
->>>>>>> 8382e604
         self.threadpool = QThreadPool()
         tileinfo = bs.settings.tile_sources.get( tilesource )
         if not tileinfo:
-<<<<<<< HEAD
-            raise KeyError( f'Tile source {tilesource} not found!' )
-        max_dl = tileinfo.get( 'max_download_workers', bs.settings.max_download_workers )
-        self.maxzoom = tileinfo.get( 'max_tile_zoom', bs.settings.max_tile_zoom )
-        self.threadpool.setMaxThreadCount( min( bs.settings.max_download_workers, max_dl ) )
-        self.tilesource = tilesource
-        self.tilesize = ( 256, 256 )
-=======
             raise KeyError(f'Tile source {tilesource} not found!')
         max_dl = tileinfo.get('max_download_workers', bs.settings.max_download_workers)
         self.maxzoom = tileinfo.get('max_tile_zoom', bs.settings.max_tile_zoom)
@@ -163,7 +143,6 @@
         self.tilesize = (256, 256)
         self.curtileext = (0, 0, 0, 0)
         self.curtilezoom = 1
->>>>>>> 8382e604
         self.curtiles = OrderedDict()
         self.fullscreen = False
         self.offsetscale = np.array( [0, 0, 1], dtype=np.float32 )
@@ -175,12 +154,7 @@
         bs.net.actnodedata_changed.connect( self.actdata_changed )
         Signal( 'panzoom' ).connect( self.on_panzoom_changed )
 
-<<<<<<< HEAD
-
-    def add_bounding_box( self, lat0, lon0, lat1, lon1 ):
-=======
     def add_bounding_box(self, lat0, lon0, lat1, lon1):
->>>>>>> 8382e604
         ''' Add the bounding box of a textured shape.
 
             These bounding boxes are used to determine if tiles need to be
@@ -265,20 +239,6 @@
         # Estimated width in longitude of one tile
         est_tilewidth = abs( viewport[3] - viewport[1] ) / ntiles_hor
 
-<<<<<<< HEAD
-        zoom = tilezoom( est_tilewidth, self.maxzoom )
-        # With the tile zoom level get the required number of tiles
-        # Top-left and bottom-right tiles:
-        x0, y0 = latlon2tilenum( *viewport[:2], zoom )
-        x1, y1 = latlon2tilenum( *viewport[2:], zoom )
-        nx = abs( x1 - x0 ) + 1
-        ny = abs( y1 - y0 ) + 1
-
-        # Calculate the offset of the top-left tile w.r.t. the screen top-left corner
-        tile0_topleft = np.array( tilenum2latlon( x0, y0, zoom ) )
-        tile0_bottomright = np.array( tilenum2latlon( x0 + 1, y0 + 1, zoom ) )
-        tilesize_latlon0 = np.abs( tile0_bottomright - tile0_topleft )
-=======
         self.curtilezoom = tilezoom(est_tilewidth, self.maxzoom)
         # With the tile zoom level get the required number of tiles
         # Top-left and bottom-right tiles:
@@ -292,20 +252,13 @@
         tile0_topleft = np.array(tilenum2latlon(x0, y0, self.curtilezoom))
         tile0_bottomright = np.array(tilenum2latlon(x0 + 1, y0 + 1, self.curtilezoom))
         tilesize_latlon0 = np.abs(tile0_bottomright - tile0_topleft)
->>>>>>> 8382e604
         offset_latlon0 = viewport[:2] - tile0_topleft
         tex_y0, tex_x0 = np.abs( offset_latlon0 / tilesize_latlon0 )
 
         # Calculate the offset of the bottom-right tile w.r.t. the screen bottom right corner
-<<<<<<< HEAD
-        tile1_topleft = np.array( tilenum2latlon( x1, y1, zoom ) )
-        tile1_bottomright = np.array( tilenum2latlon( x1 + 1, y1 + 1, zoom ) )
-        tilesize_latlon1 = np.abs( tile1_bottomright - tile1_topleft )
-=======
         tile1_topleft = np.array(tilenum2latlon(x1, y1, self.curtilezoom))
         tile1_bottomright = np.array(tilenum2latlon(x1 + 1, y1 + 1, self.curtilezoom))
         tilesize_latlon1 = np.abs(tile1_bottomright - tile1_topleft)
->>>>>>> 8382e604
         offset_latlon1 = viewport[2:] - tile1_topleft
         tex_y1, tex_x1 = np.abs( offset_latlon1 / tilesize_latlon1 ) + [ny - 1, nx - 1]
         # Store global offset and scale for shader uniform
@@ -319,29 +272,6 @@
         for j, y in enumerate( range( y0, y1 + 1 ) ):
             for i, x in enumerate( range( x0, x1 + 1 ) ):
                 # Find tile index if already loaded
-<<<<<<< HEAD
-                idx = self.curtiles.pop( ( x, y, zoom ), None )
-                if idx is not None:
-                    # correct zoom, so dx,dy=0, zoomfac=1
-                    index_tex.extend( ( 0, 0, 1, idx ) )
-                    curtiles[( x, y, zoom )] = idx
-                else:
-                    if finished:
-                        # Tile not loaded yet, fetch in the background
-                        task = TileLoader( self.tilesource, zoom, x, y, i, j )
-                        task.signals.finished.connect( self.load_tile )
-                        self.threadpool.start( task )
-
-                    # In the mean time, check if more zoomed-out tiles are loaded that can be used
-                    for z in range( zoom - 1, max( 2, zoom - 5 ), -1 ):
-                        zx, zy, dx, dy = zoomout_tilenum( x, y, z - zoom )
-                        idx = self.curtiles.pop( ( zx, zy, z ), None )
-                        if idx is not None:
-                            curtiles_difzoom[( zx, zy, z )] = idx
-                            zoomfac = int( 2 ** ( zoom - z ) )
-                            dxi = int( round( dx * zoomfac ) )
-                            dyi = int( round( dy * zoomfac ) )
-=======
                 idx = self.curtiles.pop((x, y, self.curtilezoom), None)
                 if idx is not None:
                     # correct zoom, so dx,dy=0, zoomfac=1
@@ -363,7 +293,6 @@
                             zoomfac = int(2 ** (self.curtilezoom - z))
                             dxi = int(round(dx * zoomfac))
                             dyi = int(round(dy * zoomfac))
->>>>>>> 8382e604
                             # offset zoom, so possible offset dxi, dyi
                             index_tex.extend( ( dxi, dyi, zoomfac, idx ) )
                             break
@@ -374,12 +303,8 @@
         curtiles.update( curtiles_difzoom )
         curtiles.update( self.curtiles )
         self.curtiles = curtiles
-<<<<<<< HEAD
-        data = np.array( index_tex, dtype=np.int32 )
-=======
 
         data = np.array(index_tex, dtype=np.int32)
->>>>>>> 8382e604
         self.glsurface.makeCurrent()
         self.indextexture.bind( 2 )
         glh.gl.glTexSubImage2D_alt( glh.Texture.Target2D, 0, 0, 0, nx, ny,
@@ -392,24 +317,6 @@
             This function is called on callback from the
             asynchronous image load function.
         '''
-<<<<<<< HEAD
-        layer = len( self.curtiles )
-        if layer >= bs.settings.tile_array_size:
-            # we're exceeding the size of the GL texture array. Replace the least-recent tile
-            _, layer = self.curtiles.popitem()
-
-        self.curtiles[( tile.tilex, tile.tiley, tile.zoom )] = layer
-        # Update the ordering of the tile dict: the new tile should be on top
-        self.curtiles.move_to_end( ( tile.tilex, tile.tiley, tile.zoom ), last=False )
-        idxdata = np.array( [0, 0, 1, layer], dtype=np.int32 )
-        self.glsurface.makeCurrent()
-        self.indextexture.bind( 2 )
-        glh.gl.glTexSubImage2D_alt( glh.Texture.Target2D, 0, tile.idxx, tile.idxy,
-                                   1, 1, glh.Texture.RGBA_Integer,
-                                   glh.Texture.Int32, idxdata.tobytes() )
-        super().bind( 4 )
-        self.setLayerData( layer, tile.image )
-=======
         # First check whether tile is still relevant
         # If there's a lot of panning/zooming, sometimes tiles are loaded that
         # become obsolete before they are even downloaded.
@@ -449,7 +356,6 @@
                                    1, 1, glh.Texture.RGBA_Integer,
                                    glh.Texture.Int32, idxdata.tobytes())
 
->>>>>>> 8382e604
         self.indextexture.release()
 
 
