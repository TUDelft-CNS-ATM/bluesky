--- conflicted
+++ resolved
@@ -24,11 +24,7 @@
         exit()
 
 
-<<<<<<< HEAD
-def start( mode ):
-=======
 def start(mode, hostname=None):
->>>>>>> 9ab1b6d4
     # Install message handler for Qt messages
     qInstallMessageHandler( gui_msg_handler )
 
@@ -65,25 +61,15 @@
     splash.finish( win )
     # If this instance of the gui is started in client-only mode, show
     # server selection dialog
-<<<<<<< HEAD
-    if mode == 'client':
-        dialog = DiscoveryDialog( win )
-=======
     if mode == 'client' and hostname is None:
         dialog = DiscoveryDialog(win)
->>>>>>> 9ab1b6d4
         dialog.show()
         bs.net.start_discovery()
 
     else:
-<<<<<<< HEAD
-        client.connect( event_port=bs.settings.event_port,
-                       stream_port=bs.settings.stream_port )
-=======
         client.connect(hostname=hostname or 'localhost',
                        event_port=bs.settings.event_port,
                        stream_port=bs.settings.stream_port)
->>>>>>> 9ab1b6d4
 
     # Start the Qt main loop
     app.exec_()