""" QTGL Gui for BlueSky."""
<<<<<<< HEAD
try:
    from PyQt5.QtCore import Qt, QTimer, qInstallMessageHandler, \
        QtMsgType, QT_VERSION_STR
    from PyQt5.QtWidgets import QApplication
    from PyQt5.QtGui import QFont
    
except ImportError:
    from PyQt6.QtCore import Qt, QTimer, qInstallMessageHandler, \
        QtMsgType, QT_VERSION_STR

    from PyQt6.QtWidgets import QApplication
    from PyQt6.QtGui import QFont

=======
>>>>>>> 3bf64382
import os
import sys

from PyQt6.QtCore import Qt, QEvent, qInstallMessageHandler, QT_VERSION_STR

from PyQt6.QtCore import QtMsgType
from PyQt6.QtWidgets import QApplication
from PyQt6.QtGui import QFont

import bluesky as bs
from bluesky.network.client import Client
from bluesky.ui.qtgl.mainwindow import MainWindow, Splash, DiscoveryDialog

bs.settings.set_variable_defaults(qt_verbosity=1)

print(('Using Qt ' + QT_VERSION_STR + ' for windows and widgets'))

def gui_msg_handler(msgtype, context, msg):
    if msgtype == QtMsgType.QtDebugMsg and bs.settings.qt_verbosity > 3:
        print('Qt debug message:', msg)
    elif msgtype == QtMsgType.QtInfoMsg and bs.settings.qt_verbosity > 2:
        print('Qt information message:', msg)
    elif msgtype == QtMsgType.QtWarningMsg and bs.settings.qt_verbosity > 1:
        print('Qt gui warning:', msg)
    elif msgtype == QtMsgType.QtCriticalMsg and bs.settings.qt_verbosity > 0:
        print('Qt gui critical error:', msg)
    elif msgtype == QtMsgType.QtFatalMsg:
        print('Qt gui fatal error:', msg)
    


def start(hostname=None):
    # Install message handler for Qt messages
    qInstallMessageHandler(gui_msg_handler)

    # Avoid Window hidpi scaling of fonts affecting view of commands
    os.environ["QT_ENABLE_HIGHDPI_SCALING"] = "1"
    os.environ["QT_AUTO_SCREEN_SCALE_FACTOR"] = "1"
    #QApplication.setHighDpiScaleFactorRoundingPolicy(Qt.HighDpiScaleFactorRoundingPolicy.PassThrough)

    # Start the Qt main object
    app = QApplication(sys.argv[:1])

    # Explicitly set font to avoid font loading warning dialogs
    app.setFont(QFont('Sans'))

    # Start the bluesky network client
    client = Client()
    network_timer = QTimer()
    network_timer.timeout.connect(client.update)
    network_timer.start(20)

<<<<<<< HEAD
    # Enable HiDPI support (Qt5 only)
    if QT_VERSION_STR[0] == '5':
        app.setAttribute(Qt.AA_UseHighDpiPixmaps)

=======
>>>>>>> 3bf64382
    splash = Splash()
    splash.show()

    splash.showMessage('Constructing main window')
    app.processEvents()
    win = MainWindow(bs.mode)
    win.show()
    splash.showMessage('Done!')
    app.processEvents()
    splash.finish(win)
    # If this instance of the gui is started in client-only mode, show
    # server selection dialog
    if bs.mode == 'client' and hostname is None:
        dialog = DiscoveryDialog(client.client_id, win)
        dialog.show()

    else:
        client.connect(hostname=hostname)

    # Start the Qt main loop
    # app.exec_()
    app.exec()<|MERGE_RESOLUTION|>--- conflicted
+++ resolved
@@ -1,20 +1,4 @@
 """ QTGL Gui for BlueSky."""
-<<<<<<< HEAD
-try:
-    from PyQt5.QtCore import Qt, QTimer, qInstallMessageHandler, \
-        QtMsgType, QT_VERSION_STR
-    from PyQt5.QtWidgets import QApplication
-    from PyQt5.QtGui import QFont
-    
-except ImportError:
-    from PyQt6.QtCore import Qt, QTimer, qInstallMessageHandler, \
-        QtMsgType, QT_VERSION_STR
-
-    from PyQt6.QtWidgets import QApplication
-    from PyQt6.QtGui import QFont
-
-=======
->>>>>>> 3bf64382
 import os
 import sys
 
@@ -67,13 +51,6 @@
     network_timer.timeout.connect(client.update)
     network_timer.start(20)
 
-<<<<<<< HEAD
-    # Enable HiDPI support (Qt5 only)
-    if QT_VERSION_STR[0] == '5':
-        app.setAttribute(Qt.AA_UseHighDpiPixmaps)
-
-=======
->>>>>>> 3bf64382
     splash = Splash()
     splash.show()
 
