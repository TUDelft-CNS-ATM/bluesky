--- conflicted
+++ resolved
@@ -101,14 +101,9 @@
 
                     if event.state == event.end:
                         if len(self.scencmd) == 0:
-<<<<<<< HEAD
-                            if len(self.nodes) == 1:
-                                self.quit()
-=======
                             if len(self.localnodes) == 1:
                                 # Quit the main loop. Afterwards, manager will also quit
                                 qapp.instance().quit()
->>>>>>> 2d32148f
 
                         else:
                             # Find the scenario starts
