--- conflicted
+++ resolved
@@ -1,1131 +1,1119 @@
-""" Route implementation for the BlueSky FMS."""
-from numpy import *
-import bluesky as bs
-from bluesky.tools import geo
-from bluesky.tools.aero import ft, kts, g0, nm, mach2cas
-from bluesky.tools.misc import degto180
-from bluesky.tools.position import txt2pos, Position
-from bluesky import stack
-from bluesky.stack import Argparser
-
-
-class Route:
-
-    """
-    Route class definition   : Route data for an aircraft
-    (basic FMS functionality)
-
-    addwpt(name,wptype,lat,lon,alt) :
-    Add waypoint (closest to lat/lon when from navdb
-
-    For lat/lon waypoints: use call sign as wpname, number will be added
-
-    Created by  : Jacco M. Hoekstra
-    """
-
-    # Waypoint types:
-    wplatlon = 0   # lat/lon waypoint
-    wpnav = 1   # VOR/nav database waypoint
-    orig = 2   # Origin airport
-    dest = 3   # Destination airport
-    calcwp = 4   # Calculated waypoint (T/C, T/D, A/C)
-    runway = 5   # Runway: Copy name and positions
-
-    def __init__(self):
-        self.nwp = 0
-
-        # Waypoint data
-        self.wpname = []
-        self.wptype = []
-        self.wplat = []
-        self.wplon = []
-        self.wpalt = []    # [m] negative value means not specified
-        self.wpspd = []    # [m/s] negative value means not specified
-        self.wpflyby = []   # Flyby (True)/flyover(False) switch
-
-        # Current actual waypoint
-        self.iactwp = -1
-        self.swflyby = True  # Default waypoints are flyby waypoint
-
-        # if the aircraft lands on a runway, the aircraft should keep the
-        # runway heading
-        # default: False
-        self.flag_landed_runway = False
-
-        self.iac = self.wpdirfrom = self.wpdistto = self.wpialt = \
-            self.wptoalt = self.wpxtoalt = None
-
-    @staticmethod
-    def get_available_name(data, name_, len_=2):
-        """
-        Check if name already exists, if so add integer 01, 02, 03 etc.
-        """
-        appi = 0  # appended integer to name starts at zero (=nothing)
-        nameorg = name_
-        while data.count(name_) > 0:
-            appi += 1
-            format_ = "%s%0" + str(len_) + "d"
-            name_ = format_ % (nameorg, appi)
-        return name_
-
-    def get_runway_route(self):
-        """
-        Look up runway in route
-        """
-        i = 0
-        while i < self.nwp:
-            if self.wpname[i].count("/") > 0:
-                return True, i
-            i += 1
-
-        return False, None
-
-    def addwptStack(self, idx, *args):  # args: all arguments of addwpt
-        """
-        Adds a waypoint, using ADDWPT command from stack, given as (idx, args).
-        ADDWPT acid, (wpname/lat,lon),[alt],[spd],[afterwp],[beforewp]
-        """
-
-#        print "addwptStack:",args
-        # Check FLYBY or FLYOVER switch, instead of adding a waypoint
-
-        if len(args) == 1:
-            isflyby = args[0].replace('-', '')
-
-            if isflyby == "FLYBY":
-                self.swflyby = True
-                return True
-
-            elif isflyby == "FLYOVER":
-                self.swflyby = False
-                return True
-
-        # Convert to positions
-        name = args[0].upper().strip()
-
-        # Choose reference position ot look up VOR and waypoints
-        # First waypoint: own position
-        if self.nwp == 0:
-            reflat = bs.traf.lat[idx]
-            reflon = bs.traf.lon[idx]
-
-        # Or last waypoint before destination
-        else:
-            if self.wptype[-1] != Route.dest or self.nwp == 1:
-                reflat = self.wplat[-1]
-                reflon = self.wplon[-1]
-            else:
-                reflat = self.wplat[-2]
-                reflon = self.wplon[-2]
-
-        # Is it aspecial take-off waypoint?
-        takeoffwpt = name.replace('-', '') == "TAKEOFF"
-
-        # Normal waypoint (no take-off waypoint => see else)
-        if not takeoffwpt:
-
-            # Default altitude, speed and afterwp if not given
-            alt = -999. if len(args) < 2 else args[1]
-            spd = -999. if len(args) < 3 else args[2]
-            afterwp = "" if len(args) < 4 else args[3]
-            beforewp = "" if len(args) < 5 else args[4]
-
-            # Get waypoint position
-            success, posobj = txt2pos(name, reflat, reflon)
-            if success:
-                lat = posobj.lat
-                lon = posobj.lon
-
-                if posobj.type == Position.nav or posobj.type == Position.apt:
-                    wptype = Route.wpnav
-
-                elif posobj.type == Position.runway:
-                    wptype = Route.runway
-
-                else:  # treat as lat/lon
-                    name = bs.traf.id[idx]
-                    wptype = Route.wplatlon
-
-            else:
-                return False, "Waypoint " + name + " not found."
-
-        # Take off waypoint: positioned 20% of the runway length after the
-        # runway
-        else:
-            alt = spd = -999.
-            afterwp = beforewp = ''
-
-            rwyrte_succ, rwyrte_idx = self.get_runway_route()
-
-            # Only TAKEOFF is specified without a waypoint/runway
-            if len(args) == 1 or not args[1]:
-                # No runway given: use first in route or current position
-                # We find a runway in the route, so use it
-                if rwyrte_succ:
-                    rwlat = self.wplat[rwyrte_idx]
-                    rwlon = self.wplon[rwyrte_idx]
-                    aptidx = bs.navdb.getapinear(rwlat, rwlon)
-                    aptid = bs.navdb.aptid[aptidx]
-
-                    rwname = self.wpname[rwyrte_idx].split("/")[1]
-                    rwyid = rwname.replace("RWY", "").replace("RW", "")
-                    rwyhdg = bs.navdb.rwythresholds[aptid][rwyid][2]
-
-                else:
-                    rwlat = bs.traf.lat[idx]
-                    rwlon = bs.traf.lon[idx]
-                    rwyhdg = bs.traf.trk[idx]
-
-            elif args[1].count("/") > 0 or len(args) > 2 and args[2]:
-                # we need apt,rwy
-                # Take care of both EHAM/RW06 as well as EHAM,RWY18L
-                # (so /&, and RW/RWY)
-                if args[1].count("/") > 0:
-                    aptid, rwyname = args[1].split("/")
-                else:
-                    # Runway specified
-                    aptid = args[1]
-                    rwyname = args[2]
-
-                rwyid = rwyname.replace("RWY", "").replace("RW", "")
-
-                # TODO: Add finding the runway heading with rwyrteidx>0 and navdb!!!
-                # Try to get it from the database
-                try:
-                    rwyhdg = bs.navdb.rwythresholds[aptid][rwyid][2]
-                except:
-                    rwdir = rwyid.replace("L", "").replace(
-                        "R", "").replace("C", "")
-                    try:
-                        rwyhdg = float(rwdir) * 10.
-                    except:
-                        return False, name + " not found."
-
-                success, posobj = txt2pos(
-                    aptid + "/RW" + rwyid, reflat, reflon)
-                if success:
-                    rwlat, rwlon = posobj.lat, posobj.lon
-                else:
-                    rwlat = bs.traf.lat[idx]
-                    rwlon = bs.traf.lon[idx]
-
-            else:
-                return False, "Use ADDWPT TAKEOFF,AIRPORTID,RWYNAME"
-
-            # Create a waypoint 2 nm away from current point
-            rwydist = 2.0  # [nm] use default distance away from threshold
-            lat, lon = geo.qdrpos(rwlat, rwlon, rwyhdg, rwydist)  # [deg,deg
-
-            wptype = Route.wplatlon
-
-            # Add after the runwy in the route
-            if rwyrte_succ:
-                afterwp = self.wpname[rwyrte_idx]
-
-            elif self.wptype and self.wptype[0] == Route.orig:
-                afterwp = self.wpname[0]
-
-            name = "T/O-" + bs.traf.id[idx]  # Use lat/lon naming convention
-        # Add waypoint
-        wpok, wpidx = self.addwpt(
-            idx, name, wptype, lat, lon, alt, spd, afterwp, beforewp)
-
-        # Check for success by checking insetred locaiton in flight plan >= 0
-        if not wpok:
-            return False, "Waypoint " + name + " not added."
-
-        # check for presence of orig/dest
-        norig = int(bs.traf.ap.orig[idx] != "")
-        ndest = int(bs.traf.ap.dest[idx] != "")
-
-        # Check whether this is first 'real' wayppint (not orig & dest),
-        # And if so, make active
-        if self.nwp - norig - ndest == 1:  # first waypoint: make active
-            self.direct(idx, self.wpname[norig])  # 0 if no orig
-            bs.traf.swlnav[idx] = True
-
-        if afterwp and self.wpname.count(afterwp) == 0:
-            return True, "Waypoint " + afterwp + " not found" + \
-                "waypoint added at end of route"
-        else:
-            return True
-
-    def afteraddwptStack(self, idx, *args):  # args: all arguments of addwpt
-        """
-        Adds a waypoint after another,
-        using AFTER command from stack, given as (idx, args).
-        AFTER acid, wpinroute ADDWPT acid, (wpname/lat,lon),[alt],[spd]
-        """
-        if len(args) < 3:
-            return False, "AFTER needs more arguments"
-
-        # Change order of arguments
-        arglst = [args[2], None, None, args[0]]  # postxt,,,afterwp
-
-        # Add alt when given
-        if len(args) > 3:
-            arglst[1] = args[3]  # alt
-
-        # Add speed when given
-        if len(args) > 4:
-            arglst[2] = args[4]  # spd
-
-        result = self.addwptStack(
-            idx, *arglst)  # args: all arguments of addwpt
-
-        return result
-
-    def beforeaddwptStack(self, idx, *args):  # args: all arguments of addwpt
-        """
-            Adds a waypoint before another,
-            using BEFORE command from stack, given as (idx, args).
-            BEFORE acid, wpinroute ADDWPT acid, (wpname/lat,lon),[alt],[spd]
-        """
-        if len(args) < 3:
-            return False, "BEFORE needs more arguments"
-
-        # Change order of arguments
-        arglst = [args[2], None, None, '', args[0]]  # postxt,,,,beforewp
-
-        # Add alt when given
-        if len(args) > 3:
-            arglst[1] = args[3]  # alt
-
-        # Add speed when given
-        if len(args) > 4:
-            arglst[2] = args[4]  # spd
-
-        result = self.addwptStack(
-            idx, *arglst)  # args: all arguments of addwpt
-
-        return result
-
-    def addwpt_data(self, overwrt, wpidx, wpname_, wplat_, wplon_, wptype_,
-                    wpalt_, wpspd_, swflyby_):
-        """
-        Overwrites or inserts information for a waypoint
-        """
-        wplat_ = (wplat_ + 90.) % 180. - 90.
-        wplon_ = (wplon_ + 180.) % 360. - 180.
-
-        if overwrt:
-            self.wpname[wpidx] = wpname_
-            self.wplat[wpidx] = wplat_
-            self.wplon[wpidx] = wplon_
-            self.wpalt[wpidx] = wpalt_
-            self.wpspd[wpidx] = wpspd_
-            self.wptype[wpidx] = wptype_
-            self.wpflyby[wpidx] = swflyby_
-        else:
-            self.wpname.insert(wpidx, wpname_)
-            self.wplat.insert(wpidx, wplat_)
-            self.wplon.insert(wpidx, wplon_)
-            self.wpalt.insert(wpidx, wpalt_)
-            self.wpspd.insert(wpidx, wpspd_)
-            self.wptype.insert(wpidx, wptype_)
-            self.wpflyby.insert(wpidx, swflyby_)
-
-    def addwpt_orig_dest(self, name_, wprtename, wptype, lat, lon, alt, spd):
-        """
-        Adds an origin or dest waypoint
-        """
-        if not wptype == Route.orig and not wptype == Route.dest:
-            return False, -1
-
-        orig = wptype == Route.orig
-        wpidx = 0 if orig else -1
-        alt = max(0., alt)  # Use h=0 as default value
-
-        i = bs.navdb.getaptidx(name_)
-        if i >= 0:
-            wplat = bs.navdb.aptlat[i]
-            wplon = bs.navdb.aptlon[i]
-        else:
-            wplat = lat
-            wplon = lon
-
-        # Overwrite existing
-        if self.nwp > 0 and self.wptype[wpidx] == wptype:
-            self.addwpt_data(
-                True, wpidx, wprtename, wplat, wplon, wptype, alt, spd,
-                self.swflyby)
-        # Or add
-        else:
-            if orig:
-                wpidx = 0
-            else:
-                wpidx = len(self.wplat)
-
-            self.addwpt_data(
-                False, wpidx, wprtename, wplat, wplon, wptype, alt, spd,
-                self.swflyby)
-
-            self.nwp += 1
-            if orig and self.iactwp > 0:
-                self.iactwp += 1
-            elif not orig and self.iactwp < 0 and self.nwp == 1:
-                # When only waypoint: adjust pointer to point to destination
-                self.iactwp = 0
-
-        return True, 0 if orig else self.nwp - 1
-
-    def addwpt_normal(self, idx, name_, wprtename, wptype, lat, lon,
-                      alt, spd, afterwp, beforewp):
-        """
-        Adds a normal waypoint
-        """
-        wplat = lat
-        wplon = lon
-        wpok = True
-
-        # Lat/lon: wpname is then call sign of aircraft: add number
-        if wptype == Route.wplatlon:
-            newname = Route.get_available_name(self.wpname, name_, 3)
-
-        # Else make data complete with nav database and closest to given
-        # lat,lon
-        else:  # so wptypewpnav
-            newname = wprtename
-
-            if not wptype == Route.runway:
-                i = bs.navdb.getwpidx(name_, lat, lon)
-                wpok = (i >= 0)
-
-                if wpok:
-                    wplat = bs.navdb.wplat[i]
-                    wplon = bs.navdb.wplon[i]
-                else:
-                    i = bs.navdb.getaptidx(name_)
-                    wpok = (i >= 0)
-                    if wpok:
-                        wplat = bs.navdb.aptlat[i]
-                        wplon = bs.navdb.aptlon[i]
-
-        # Check if afterwp or beforewp is specified and found:
-        aftwp = afterwp.upper().strip()  # Remove space, upper case
-        bfwp = beforewp.upper().strip()
-
-        if wpok:
-            if (afterwp and self.wpname.count(aftwp) > 0) or \
-                    (beforewp and self.wpname.count(bfwp) > 0):
-
-                wpidx = self.wpname.index(aftwp) + 1 if afterwp else \
-                    self.wpname.index(bfwp)
-
-                self.addwpt_data(
-                    False, wpidx, newname, wplat, wplon, wptype, alt, spd,
-                    self.swflyby)
-
-                if afterwp and self.iactwp >= wpidx:
-                    self.iactwp += 1
-
-            # append, just before dest if there is a dest
-            else:
-                # Is there a destination?
-                if self.nwp > 0 and self.wptype[-1] == Route.dest:
-                    wpidx = self.nwp - 1
-                else:
-                    wpidx = self.nwp
-
-                self.addwpt_data(
-                    False, wpidx, newname, wplat, wplon, wptype, alt, spd,
-                    self.swflyby)
-
-            self.nwp += 1
-            result = True, wpidx
-
-        else:
-            result = False, -1
-            if len(self.wplat) == 1:
-                self.iactwp = 0
-
-        # update qdr in traffic
-        bs.traf.actwp.next_qdr[idx] = self.getnextqdr()
-
-        return result
-
-    def addwpt(self, iac, name, wptype, lat, lon, alt=-999., spd=-999.,
-               afterwp="", beforewp=""):
-        """Adds waypoint an returns index of waypoint, lat/lon [deg], alt[m]"""
-#        print ("addwpt:")
-#        print ("iac = ",iac)
-#        print ("name = "+name)
-#        print ("alt = ",alt)
-#        print ("spd = ",spd)
-#        print ("afterwp ="+afterwp)
-#        print
-
-        name = name.strip().upper()
-
-        self.iac = iac  # a/c to which this route belongs
-        # For safety
-        self.nwp = len(self.wplat)
-
-        wprtename = Route.get_available_name(
-            self.wpname, name)
-
-        # Select on wptype
-        # ORIGIN: Wptype is origin?, DESTINATION: Wptype is destination?
-        if wptype == Route.orig or wptype == Route.dest:
-            wpok, idx = self.addwpt_orig_dest(name, wprtename,
-                                              wptype, lat, lon, alt, spd)
-
-        # NORMAL: Wptype is normal waypoint? (lat/lon or nav)
-        else:
-            wpok, idx = self.addwpt_normal(iac, name, wprtename,
-                                           wptype, lat, lon, alt, spd,
-                                           afterwp, beforewp)
-
-        # Update waypoints
-        if not (wptype == self.calcwp):
-            self.calcfp()
-
-        # Update autopilot settings
-        if wpok and 0 <= self.iactwp < self.nwp:
-            self.direct(iac, self.wpname[self.iactwp])
-
-        return wpok, idx
-
-    def atwptStack(self, idx, *args):  # args: all arguments of addwpt
-
-        # AT acid, wpinroute [DEL] ALT/SPD spd/alt"
-
-        # args = wpname,SPD/ALT, spd/alt(string)
-        if len(args) < 1:
-            return False, "AT needs at least an aicraft id and a waypoint name"
-
-        else:
-            name = args[0]
-            if name in self.wpname:
-                wpidx = self.wpname.index(name)
-
-                # acid AT wpinroute: show alt & spd constraints at this waypoint
-                # acid AT wpinroute SPD: show spd constraint at this waypoint
-                # acid AT wpinroute ALT: show alt constraint at this waypoint
-
-                if len(args) == 1 or \
-                        (len(args) == 2 and not args[1].count("/") == 1):
-
-                    txt = name + " : "
-
-                    # Select what to show
-                    if len(args) == 1:
-                        swalt = True
-                        swspd = True
-                    else:
-                        swalt = args[1].upper() == "ALT"
-                        swspd = args[1].upper() in ("SPD", "SPEED")
-
-                        # To be safe show both when we do not know what
-                        if not (swalt or swspd):
-                            swalt = True
-                            swspd = True
-
-                    # Show altitude
-                    if swalt:
-                        if self.wpalt[wpidx] < 0:
-                            txt += "-----"
-
-                        elif self.wpalt[wpidx] > 4500 * ft:
-                            fl = int(round((self.wpalt[wpidx] / (100. * ft))))
-                            txt += "FL" + str(fl)
-
-                        else:
-                            txt += str(int(round(self.wpalt[wpidx] / ft)))
-
-                        if swspd:
-                            txt += "/"
-
-                    # Show speed
-                    if swspd:
-                        if self.wpspd[wpidx] < 0:
-                            txt += "---"
-                        else:
-                            txt += str(int(round(self.wpspd[wpidx] / kts)))
-
-                    # Type
-                    if swalt and swspd:
-                        if self.wptype[wpidx] == Route.orig:
-                            txt += "[orig]"
-                        elif self.wptype[wpidx] == Route.dest:
-                            txt += "[dest]"
-
-                    return bs.SIMPLE_ECHO, txt
-
-                elif args[1].count("/") == 1:
-                    # acid AT wpinroute alt"/"spd
-                    success = True
-
-                    # Use parse from stack.py to interpret alt & speed
-                    alttxt, spdtxt = args[1].split('/')
-
-                    # Edit waypoint altitude constraint
-                    if alttxt.count('-') > 1:  # "----" = delete
-                        self.wpalt[wpidx] = -999.
-                    else:
-                        parser = Argparser(['alt'], [False], alttxt)
-                        if parser.parse():
-                            self.wpalt[wpidx] = parser.arglist[0]
-                        else:
-                            success = False
-
-                    # Edit waypoint speed constraint
-                    if spdtxt.count('-') > 1:  # "----" = delete
-                        self.wpspd[wpidx] = -999.
-                    else:
-                        parser = Argparser(['spd'], [False], spdtxt)
-                        if parser.parse():
-                            self.wpspd[wpidx] = parser.arglist[0]
-                        else:
-                            success = False
-
-                    if not success:
-                        return False, "Could not parse " + args[1] + \
-                               " as alt / spd"
-
-                    # If success: update flight plan and guidance
-                    self.calcfp()
-                    self.direct(idx, self.wpname[self.iactwp])
-
-                # acid AT wpinroute ALT/SPD alt/spd
-                elif len(args) == 3:
-                    swalt = args[1].upper() == "ALT"
-                    swspd = args[1].upper() in ("SPD", "SPEED")
-
-                    # Use parse from stack.py to interpret alt & speed
-
-                    # Edit waypoint altitude constraint
-                    if swalt:
-                        parser = Argparser(['alt'], [False], args[2])
-                        if parser.parse():
-                            self.wpalt[wpidx] = parser.arglist[0]
-                        else:
-                            return False, 'Could not parse "' + args[2] + \
-                                   '" as altitude'
-
-                    # Edit waypoint speed constraint
-                    elif swspd:
-                        parser = Argparser(['spd'], [False], args[2])
-                        if parser.parse():
-                            self.wpspd[wpidx] = parser.arglist[0]
-                        else:
-                            return False, 'Could not parse "' + args[2] + \
-                                   '" as speed'
-
-                    # Delete a constraint (or both) at this waypoint
-                    elif args[1] == "DEL" or args[1] == "DELETE":
-                        swalt = args[2].upper() == "ALT"
-                        swspd = args[2].upper() in ("SPD", "SPEED")
-                        both = args[2].upper() in ("ALL", "BOTH")
-
-                        if swspd or both:
-                            self.wpspd[wpidx] = -999.
-
-                        if swalt or both:
-                            self.wpalt[wpidx] = -999.
-
-                    else:
-                        return False, "No " + args[1] + " at ", name
-
-                    # If success: update flight plan and guidance
-                    self.calcfp()
-                    self.direct(idx, self.wpname[self.iactwp])
-
-            # Waypoint not found in route
-            else:
-                return False, name + " not found in route " + bs.traf.id[idx]
-
-        return True
-
-    def direct(self, idx, wpnam):
-        """Set active point to a waypoint by name"""
-        name = wpnam.upper().strip()
-        if name != "" and self.wpname.count(name) > 0:
-            wpidx = self.wpname.index(name)
-            self.iactwp = wpidx
-
-            bs.traf.actwp.lat[idx] = self.wplat[wpidx]
-            bs.traf.actwp.lon[idx] = self.wplon[wpidx]
-            bs.traf.actwp.flyby[idx] = self.wpflyby[wpidx]
-
-            self.calcfp()
-            bs.traf.ap.ComputeVNAV(
-                idx, self.wptoalt[wpidx], self.wpxtoalt[wpidx])
-
-            # If there is a speed specified, process it
-            if self.wpspd[wpidx] > 0.:
-                # Set target speed for autopilot
-
-                if self.wpalt[wpidx] < 0.0:
-                    alt = bs.traf.alt[idx]
-                else:
-                    alt = self.wpalt[wpidx]
-
-                # Check for valid Mach or CAS
-                if self.wpspd[wpidx] < 2.0:
-                    cas = mach2cas(self.wpspd[wpidx], alt)
-                else:
-                    cas = self.wpspd[wpidx]
-
-                # Save it for next leg
-                bs.traf.actwp.spd[idx] = cas
-
-                # When already in VNAV: fly it
-                if bs.traf.swvnav[idx]:
-                    bs.traf.selspd[idx] = cas
-
-            # No speed specified for next leg
-            else:
-                bs.traf.actwp.spd[idx] = -999.
-
-            qdr, dist = geo.qdrdist(bs.traf.lat[idx], bs.traf.lon[idx],
-                                    bs.traf.actwp.lat[idx],
-                                    bs.traf.actwp.lon[idx])
-
-            turnrad = bs.traf.tas[idx] * bs.traf.tas[idx] /\
-                tan(radians(25.)) / g0 / nm # [nm]default bank angle 25 deg
-
-            bs.traf.actwp.turndist[idx] = (bs.traf.actwp.flyby[idx] > 0.5) * \
-                turnrad * abs(tan(0.5 * radians(max(5., abs(
-                        degto180(qdr - self.wpdirfrom[self.iactwp]))))))  # [nm]
-
-            bs.traf.swlnav[idx] = True
-            return True
-        else:
-            return False, "Waypoint " + wpnam + " not found"
-
-    def listrte(self, idx, ipage=0):
-        """LISTRTE command: output route to screen"""
-        if self.nwp <= 0:
-            return False, "Aircraft has no route."
-
-        if idx < 0:
-            return False, "Aircraft id not found."
-
-        for i in range(ipage * 7, ipage * 7 + 7):
-            if 0 <= i < self.nwp:
-                # Name
-                if i == self.iactwp:
-                    txt = "*" + self.wpname[i] + " : "
-                else:
-                    txt = " " + self.wpname[i] + " : "
-
-                # Altitude
-                if self.wpalt[i] < 0:
-                    txt += "-----/"
-
-                elif self.wpalt[i] > 4500 * ft:
-                    fl = int(round((self.wpalt[i] / (100. * ft))))
-                    txt += "FL" + str(fl) + "/"
-
-                else:
-                    txt += str(int(round(self.wpalt[i] / ft))) + "/"
-
-                # Speed
-                if self.wpspd[i] < 0.:
-                    txt += "---"
-                elif self.wpspd[i] > 2.0:
-                    txt += str(int(round(self.wpspd[i] / kts)))
-                else:
-                    txt += "M" + str(self.wpspd[i])
-
-                # Type
-                if self.wptype[i] == Route.orig:
-                    txt += "[orig]"
-                elif self.wptype[i] == Route.dest:
-                    txt += "[dest]"
-
-                # Display message
-                bs.scr.echo(txt)
-
-        # Add command for next page to screen command line
-        npages = int((self.nwp + 6) / 7)
-        if ipage + 1 < npages:
-            bs.scr.cmdline("LISTRTE " + bs.traf.id[idx] + "," + str(ipage + 1))
-
-    def getnextwp(self):
-        """Go to next waypoint and return data"""
-
-        if self.flag_landed_runway:
-
-            # when landing, LNAV is switched off
-            lnavon = False
-
-            # no further waypoint
-            nextqdr = -999.
-
-            # and the aircraft just needs a fixed heading to
-            # remain on the runway
-            # syntax: HDG acid,hdg (deg,True)
-            name = self.wpname[self.iactwp]
-            if "RWY" in name:
-                rwykey = name[8:]
-            # if it is only RW
-            else:
-                rwykey = name[7:]
-
-            wphdg = bs.navdb.rwythresholds[name[:4]][rwykey][2]
-
-            # keep constant runway heading
-            stack.stack("HDG " + str(bs.traf.id[self.iac]) + " " + str(wphdg))
-
-            # start decelerating
-            stack.stack("DELAY " + "10 " + "SPD " + str(
-                bs.traf.id[self.iac]) + " " + "10")
-
-            # delete aircraft
-            stack.stack("DELAY " + "42 " + "DEL " + str(bs.traf.id[self.iac]))
-
-            return self.wplat[self.iactwp], self.wplon[self.iactwp],   \
-                self.wpalt[self.iactwp], self.wpspd[self.iactwp],   \
-                self.wpxtoalt[self.iactwp], self.wptoalt[self.iactwp],\
-                lnavon, self.wpflyby[self.iactwp], nextqdr
-
-        lnavon = self.iactwp + 1 < self.nwp
-        if lnavon:
-            self.iactwp += 1
-
-        nextqdr = self.getnextqdr()
-
-        # in case that there is a runway, the aircraft should remain on it
-        # instead of deviating to the airport centre
-        # When there is a destination: current = runway, next  = Dest
-        # Else: current = runway and this is also the last waypoint
-        if (self.wptype[self.iactwp] == 5 and
-                self.wpname[self.iactwp] == self.wpname[-1]) or \
-           (self.wptype[self.iactwp] == 5 and
-                self.wptype[self.iactwp + 1] == 3):
-
-            self.flag_landed_runway = True
-
-#        print ("getnextwp:",self.wpname[self.iactwp])
-
-        return self.wplat[self.iactwp], self.wplon[self.iactwp],   \
-            self.wpalt[self.iactwp], self.wpspd[self.iactwp],   \
-            self.wpxtoalt[self.iactwp], self.wptoalt[self.iactwp],\
-            lnavon, self.wpflyby[self.iactwp], nextqdr
-
-    def delrte(self):
-        """Delete complete route"""
-        # Simple re-initilize this route as empty
-        self.__init__()
-        return True
-
-    def delwpt(self, delwpname):
-        """Delete waypoint"""
-
-        # Delete complete route?
-        if delwpname == "*":
-            return self.delrte()
-
-        # Look up waypoint
-        idx = -1
-        i = len(self.wpname)
-        while idx == -1 and i > 0:
-            i -= 1
-            if self.wpname[i].upper() == delwpname.upper():
-                idx = i
-
-        # Delete waypoint
-        if idx == -1:
-            return False, "Waypoint " + delwpname + " not found"
-
-        self.nwp -= 1
-        del self.wpname[idx]
-        del self.wplat[idx]
-        del self.wplon[idx]
-        del self.wpalt[idx]
-        del self.wpspd[idx]
-        del self.wptype[idx]
-        if self.iactwp > idx:
-            self.iactwp = max(0, self.iactwp - 1)
-
-        self.iactwp = min(self.iactwp, self.nwp - 1)
-        return True
-
-    def newcalcfp(self):
-        """Do flight plan calculations"""
-
-        # Remove old top of descents and old top of climbs
-        while self.wpname.count("T/D") > 0:
-            self.delwpt("T/D")
-
-        while self.wpname.count("T/C") > 0:
-            self.delwpt("T/C")
-
-        # Remove old actual position waypoints
-        while self.wpname.count("A/C") > 0:
-            self.delwpt("A/C")
-
-        # Insert actual position as A/C waypoint
-        idx = self.iactwp
-        self.insertcalcwp(idx, "A/C")
-        self.wplat[idx] = bs.traf.lat[self.iac]  # deg
-        self.wplon[idx] = bs.traf.lon[self.iac]  # deg
-        self.wpalt[idx] = bs.traf.alt[self.iac]  # m
-        self.wpspd[idx] = bs.traf.tas[self.iac]  # m/s
-
-        # Calculate distance to last waypoint in route
-        nwp = len(self.wpname)
-        dist2go = [0.0]
-        for i in range(nwp - 2, -1, -1):
-            qdr, dist = geo.qdrdist(self.wplat[i], self.wplon[i],
-                                    self.wplat[i + 1], self.wplon[i + 1])
-            dist2go = [dist2go[0] + dist] + dist2go
-
-        # Make VNAV WP list with only waypoints with altitude constraints
-        # This list we will use to find where to insert t/c and t/d
-        alt = []
-        x = []
-        name = []
-        for i in range(nwp):
-            if self.wpalt[i] > -1.:
-                alt.append(self.wpalt[i])
-                x.append(dist2go[i])
-                name.append(self.wpname[i] + " ")
-                # space for check first 2 chars later
-
-        # Find where to insert cruise segment (if any)
-
-        # Find longest segment without altitude constraints
-
-        desslope = clbslope = 1.
-        crzalt = bs.traf.crzalt[self.iac]
-        if crzalt > 0.:
-            ilong = -1
-            dxlong = 0.0
-
-            nvwp = len(alt)
-            for i in range(nvwp - 1):
-                if x[i] - x[i + 1] > dxlong:
-                    ilong = i
-                    dxlong = x[i] - x[i + 1]
-
-            # VNAV parameters to insert T/Cs and T/Ds
-            crzdist = 20. * nm   # minimally required distance at cruise level
-            clbslope = 3000. * ft / (10. * nm)    # 1:3 rule for now
-            desslope = clbslope             # 1:3 rule for now
-
-            # Can we get a sufficient distance at cruise altitude?
-            if max(alt[ilong], alt[ilong + 1]) < crzalt:
-                dxclimb = (crzalt - alt[ilong]) * clbslope
-                dxdesc = (crzalt - alt[ilong + 1]) * desslope
-                if x[ilong] - x[ilong + 1] > dxclimb + crzdist + dxdesc:
-
-                    # Insert T/C (top of climb) at cruise level
-                    name.insert(ilong + 1, "T/C")
-                    alt.insert(ilong + 1, crzalt)
-                    x.insert(ilong + 1, x[ilong] + dxclimb)
-
-                    # Insert T/D (top of descent) at cruise level
-                    name.insert(ilong + 2, "T/D")
-                    alt.insert(ilong + 2, crzalt)
-                    x.insert(ilong + 2, x[ilong + 1] - dxdesc)
-
-        # Compare angles to rates:
-        epsh = 50. * ft   # Nothing to be done for small altitude changes
-        epsx = 1. * nm    # [m] Nothing to be done at this short range
-        i = 0
-        while i < len(alt) - 1:
-            if name[i][:2] == "T/":
-                continue
-
-            dy = alt[i + 1] - alt[i]   # alt change (pos = climb)
-            dx = x[i] - x[i + 1]       # distance (positive)
-
-            dxdes = abs(dy) / desslope
-            dxclb = abs(dy) / clbslope
-
-            if dy < epsh and dx + epsx > dxdes:   # insert T/D?
-
-                name.insert(i + 1, "T/D")
-                alt.insert(i + 1, alt[i])
-                x.insert(i + 1, x[i + 1] - dxdes)
-                i += 1
-
-            elif dy > epsh and dx + epsx > dxclb:  # insert T/C?
-
-                name.insert(i + 1, "T/C")
-                alt.insert(i + 1, alt[i + 1])
-                x.insert(i + 1, x[i] + dxclb)
-                i += 2
-            else:
-                i += 1
-
-        # Now insert T/Cs and T/Ds in actual flight plan
-        nvwp = len(alt)
-        for i in range(nvwp, -1, -1):
-
-            # Copy all new waypoints (which are all named T/C or T/D)
-            if name[i][:2] == "T/":
-
-                # Find place in flight plan to insert T/C or T/D
-                j = nvwp - 1
-                while dist2go[j] < x[i] and j > 1:
-                    j -= 1
-
-                # Interpolation factor for position on leg
-                f = (x[i] - dist2go[j + 1]) / (dist2go[j] - dist2go[j + 1])
-
-                lat = f * self.wplat[j] + (1. - f) * self.wplat[j + 1]
-                lon = f * self.wplon[j] + (1. - f) * self.wplon[j + 1]
-
-                self.wpname.insert(j, name[i])
-                self.wptype.insert(j, Route.calcwp)
-                self.wplat.insert(j, lat)
-                self.wplon.insert(j, lon)
-                self.wpalt.insert(j, alt[i])
-                self.wpspd.insert(j, -999.)
-
-    def insertcalcwp(self, i, name):
-        """Insert empty wp with no attributes at location i"""
-
-        self.wpname.insert(i, name)
-        self.wplat.insert(i, 0.)
-        self.wplon.insert(i, 0.)
-        self.wpalt.insert(i, -999.)
-        self.wpspd.insert(i, -999.)
-        self.wptype.insert(i, Route.calcwp)
-
-    def calcfp(self):
-        """Do flight plan calculations"""
-#        self.delwpt("T/D")
-#        self.delwpt("T/C")
-
-        # Direction to waypoint
-        self.nwp = len(self.wpname)
-
-        # Create flight plan calculation table
-        self.wpdirfrom = self.nwp * [0.]
-        self.wpdistto = self.nwp * [0.]
-        self.wpialt = self.nwp * [-1]
-        self.wptoalt = self.nwp * [-999.]
-        self.wpxtoalt = self.nwp * [1.]
-
-        # No waypoints: make empty variables to be safe and return: nothing to
-        # do
-        if self.nwp == 0:
-            return
-
-        # Calculate lateral leg data
-        # LNAV: Calculate leg distances and directions
-
-        for i in range(0, self.nwp - 1):
-            qdr, dist = geo.qdrdist(self.wplat[i], self.wplon[i],
-                                    self.wplat[i + 1], self.wplon[i + 1])
-            self.wpdirfrom[i] = qdr
-            self.wpdistto[i + 1] = dist  # [nm]  distto is in nautical miles
-
-        if self.nwp > 1:
-            self.wpdirfrom[-1] = self.wpdirfrom[-2]
-
-        # Calclate longitudinal leg data
-        # VNAV: calc next altitude constraint: index, altitude and distance to
-        # it
-        ialt = -1
-        toalt = -999.
-        xtoalt = 0.
-
-        for i in range(self.nwp - 1, -1, -1):
-
-            # waypoint with altitude constraint (dest of al specified)
-            if self.wptype[i] == Route.dest:
-                ialt = i
-                toalt = 0.
-                xtoalt = 0.                # [m]
-
-            elif self.wpalt[i] >= 0:
-                ialt = i
-                toalt = self.wpalt[i]
-                xtoalt = 0.                # [m]
-
-            # waypoint with no altitude constraint:keep counting
-            else:
-                if i != self.nwp - 1:
-                    xtoalt += self.wpdistto[i + 1] * nm
-                    # [m] xtoalt is in meters!
-                else:
-                    xtoalt = 0.0
-
-            self.wpialt[i] = ialt
-            self.wptoalt[i] = toalt  # [m]
-            self.wpxtoalt[i] = xtoalt  # [m]
-
-    def findact(self, i):
-        """ Find best default active waypoint.
-        This function is called during route creation"""
-#        print "findact is called.!"
-
-        # Check for easy answers first
-        if self.nwp <= 0:
-            return -1
-
-        elif self.nwp == 1:
-            return 0
-
-        # Find closest
-<<<<<<< HEAD
-        wplat = array(self.wplat)
-        wplon = array(self.wplon)
-        dy = wplat - bs.traf.lat[i]
-=======
-        wplat  = array(self.wplat)
-        wplon  = array(self.wplon)
-        dy = (wplat - bs.traf.lat[i])
->>>>>>> 0e822f81
-        dx = (wplon - bs.traf.lon[i]) * bs.traf.coslat[i]
-        dist2 = dx * dx + dy * dy
-        iwpnear = argmin(dist2)
-
-        # Unless behind us, next waypoint?
-        if iwpnear + 1 < self.nwp:
-            qdr = degrees(arctan2(dx[iwpnear], dy[iwpnear]))
-            delhdg = abs(degto180(bs.traf.trk[i] - qdr))
-
-            # we only turn to the first waypoint if we can reach the required
-            # heading before reaching the waypoint
-<<<<<<< HEAD
-            time_turn = max(0.01, bs.traf.tas[i]) * radians(
-                delhdg) / (g0 * tan(bs.traf.bank[i]))
-            time_straight = dist2[iwpnear] * nm / max(0.01, bs.traf.tas[i])
-=======
-            time_turn = max(0.01,bs.traf.tas[i])*radians(delhdg)/(g0*tan(bs.traf.bank[i]))
-            time_straight= sqrt(dist2[iwpnear])*60.*nm/max(0.01,bs.traf.tas[i])
->>>>>>> 0e822f81
-
-            if time_turn > time_straight:
-                iwpnear += 1
-
-        return iwpnear
-
-    def dumpRoute(self, idx):
-        acid = bs.traf.id[idx]
-        # Open file in append mode, write header
-        with open("./data/output/routelog.txt", "a") as f:
-            f.write("\nRoute " + acid + ":\n")
-            f.write("(name,type,lat,lon,alt,spd,toalt,xtoalt)  ")
-            f.write("type: 0=latlon 1=navdb  2=orig  3=dest  4=calwp\n")
-
-            # write flight plan VNAV data (Lateral is visible on screen)
-            for j in range(self.nwp):
-                f.write(str((j, self.wpname[j], self.wptype[j],
-                             round(self.wplat[j], 4), round(self.wplon[j], 4),
-                             int(0.5 + self.wpalt[j] / ft), int(
-                    0.5 + self.wpspd[j] / kts),
-                    int(0.5 + self.wptoalt[j] / ft), round(
-                    self.wpxtoalt[j] / nm, 3)
-                )) + "\n")
-
-            # End of data
-            f.write("----\n")
-            f.close()
-
-    def getnextqdr(self):
-        # get qdr for next leg
-        if self.iactwp + 1 < self.nwp:
-            nextqdr, dist = geo.qdrdist(
-                self.wplat[self.iactwp], self.wplon[self.iactwp],
-                self.wplat[self.iactwp + 1], self.wplon[self.iactwp + 1])
-        else:
-            nextqdr = -999.
-        return nextqdr
+""" Route implementation for the BlueSky FMS."""
+from numpy import *
+import bluesky as bs
+from bluesky.tools import geo
+from bluesky.tools.aero import ft, kts, g0, nm, mach2cas
+from bluesky.tools.misc import degto180
+from bluesky.tools.position import txt2pos, Position
+from bluesky import stack
+from bluesky.stack import Argparser
+
+
+class Route:
+
+    """
+    Route class definition   : Route data for an aircraft
+    (basic FMS functionality)
+
+    addwpt(name,wptype,lat,lon,alt) :
+    Add waypoint (closest to lat/lon when from navdb
+
+    For lat/lon waypoints: use call sign as wpname, number will be added
+
+    Created by  : Jacco M. Hoekstra
+    """
+
+    # Waypoint types:
+    wplatlon = 0   # lat/lon waypoint
+    wpnav = 1   # VOR/nav database waypoint
+    orig = 2   # Origin airport
+    dest = 3   # Destination airport
+    calcwp = 4   # Calculated waypoint (T/C, T/D, A/C)
+    runway = 5   # Runway: Copy name and positions
+
+    def __init__(self):
+        self.nwp = 0
+
+        # Waypoint data
+        self.wpname = []
+        self.wptype = []
+        self.wplat = []
+        self.wplon = []
+        self.wpalt = []    # [m] negative value means not specified
+        self.wpspd = []    # [m/s] negative value means not specified
+        self.wpflyby = []   # Flyby (True)/flyover(False) switch
+
+        # Current actual waypoint
+        self.iactwp = -1
+        self.swflyby = True  # Default waypoints are flyby waypoint
+
+        # if the aircraft lands on a runway, the aircraft should keep the
+        # runway heading
+        # default: False
+        self.flag_landed_runway = False
+
+        self.iac = self.wpdirfrom = self.wpdistto = self.wpialt = \
+            self.wptoalt = self.wpxtoalt = None
+
+    @staticmethod
+    def get_available_name(data, name_, len_=2):
+        """
+        Check if name already exists, if so add integer 01, 02, 03 etc.
+        """
+        appi = 0  # appended integer to name starts at zero (=nothing)
+        nameorg = name_
+        while data.count(name_) > 0:
+            appi += 1
+            format_ = "%s%0" + str(len_) + "d"
+            name_ = format_ % (nameorg, appi)
+        return name_
+
+    def get_runway_route(self):
+        """
+        Look up runway in route
+        """
+        i = 0
+        while i < self.nwp:
+            if self.wpname[i].count("/") > 0:
+                return True, i
+            i += 1
+
+        return False, None
+
+    def addwptStack(self, idx, *args):  # args: all arguments of addwpt
+        """
+        Adds a waypoint, using ADDWPT command from stack, given as (idx, args).
+        ADDWPT acid, (wpname/lat,lon),[alt],[spd],[afterwp],[beforewp]
+        """
+
+#        print "addwptStack:",args
+        # Check FLYBY or FLYOVER switch, instead of adding a waypoint
+
+        if len(args) == 1:
+            isflyby = args[0].replace('-', '')
+
+            if isflyby == "FLYBY":
+                self.swflyby = True
+                return True
+
+            elif isflyby == "FLYOVER":
+                self.swflyby = False
+                return True
+
+        # Convert to positions
+        name = args[0].upper().strip()
+
+        # Choose reference position ot look up VOR and waypoints
+        # First waypoint: own position
+        if self.nwp == 0:
+            reflat = bs.traf.lat[idx]
+            reflon = bs.traf.lon[idx]
+
+        # Or last waypoint before destination
+        else:
+            if self.wptype[-1] != Route.dest or self.nwp == 1:
+                reflat = self.wplat[-1]
+                reflon = self.wplon[-1]
+            else:
+                reflat = self.wplat[-2]
+                reflon = self.wplon[-2]
+
+        # Is it aspecial take-off waypoint?
+        takeoffwpt = name.replace('-', '') == "TAKEOFF"
+
+        # Normal waypoint (no take-off waypoint => see else)
+        if not takeoffwpt:
+
+            # Default altitude, speed and afterwp if not given
+            alt = -999. if len(args) < 2 else args[1]
+            spd = -999. if len(args) < 3 else args[2]
+            afterwp = "" if len(args) < 4 else args[3]
+            beforewp = "" if len(args) < 5 else args[4]
+
+            # Get waypoint position
+            success, posobj = txt2pos(name, reflat, reflon)
+            if success:
+                lat = posobj.lat
+                lon = posobj.lon
+
+                if posobj.type == Position.nav or posobj.type == Position.apt:
+                    wptype = Route.wpnav
+
+                elif posobj.type == Position.runway:
+                    wptype = Route.runway
+
+                else:  # treat as lat/lon
+                    name = bs.traf.id[idx]
+                    wptype = Route.wplatlon
+
+            else:
+                return False, "Waypoint " + name + " not found."
+
+        # Take off waypoint: positioned 20% of the runway length after the
+        # runway
+        else:
+            alt = spd = -999.
+            afterwp = beforewp = ''
+
+            rwyrte_succ, rwyrte_idx = self.get_runway_route()
+
+            # Only TAKEOFF is specified without a waypoint/runway
+            if len(args) == 1 or not args[1]:
+                # No runway given: use first in route or current position
+                # We find a runway in the route, so use it
+                if rwyrte_succ:
+                    rwlat = self.wplat[rwyrte_idx]
+                    rwlon = self.wplon[rwyrte_idx]
+                    aptidx = bs.navdb.getapinear(rwlat, rwlon)
+                    aptid = bs.navdb.aptid[aptidx]
+
+                    rwname = self.wpname[rwyrte_idx].split("/")[1]
+                    rwyid = rwname.replace("RWY", "").replace("RW", "")
+                    rwyhdg = bs.navdb.rwythresholds[aptid][rwyid][2]
+
+                else:
+                    rwlat = bs.traf.lat[idx]
+                    rwlon = bs.traf.lon[idx]
+                    rwyhdg = bs.traf.trk[idx]
+
+            elif args[1].count("/") > 0 or len(args) > 2 and args[2]:
+                # we need apt,rwy
+                # Take care of both EHAM/RW06 as well as EHAM,RWY18L
+                # (so /&, and RW/RWY)
+                if args[1].count("/") > 0:
+                    aptid, rwyname = args[1].split("/")
+                else:
+                    # Runway specified
+                    aptid = args[1]
+                    rwyname = args[2]
+
+                rwyid = rwyname.replace("RWY", "").replace("RW", "")
+
+                # TODO: Add finding the runway heading with rwyrteidx>0 and navdb!!!
+                # Try to get it from the database
+                try:
+                    rwyhdg = bs.navdb.rwythresholds[aptid][rwyid][2]
+                except:
+                    rwdir = rwyid.replace("L", "").replace(
+                        "R", "").replace("C", "")
+                    try:
+                        rwyhdg = float(rwdir) * 10.
+                    except:
+                        return False, name + " not found."
+
+                success, posobj = txt2pos(
+                    aptid + "/RW" + rwyid, reflat, reflon)
+                if success:
+                    rwlat, rwlon = posobj.lat, posobj.lon
+                else:
+                    rwlat = bs.traf.lat[idx]
+                    rwlon = bs.traf.lon[idx]
+
+            else:
+                return False, "Use ADDWPT TAKEOFF,AIRPORTID,RWYNAME"
+
+            # Create a waypoint 2 nm away from current point
+            rwydist = 2.0  # [nm] use default distance away from threshold
+            lat, lon = geo.qdrpos(rwlat, rwlon, rwyhdg, rwydist)  # [deg,deg
+
+            wptype = Route.wplatlon
+
+            # Add after the runwy in the route
+            if rwyrte_succ:
+                afterwp = self.wpname[rwyrte_idx]
+
+            elif self.wptype and self.wptype[0] == Route.orig:
+                afterwp = self.wpname[0]
+
+            name = "T/O-" + bs.traf.id[idx]  # Use lat/lon naming convention
+        # Add waypoint
+        wpok, wpidx = self.addwpt(
+            idx, name, wptype, lat, lon, alt, spd, afterwp, beforewp)
+
+        # Check for success by checking insetred locaiton in flight plan >= 0
+        if not wpok:
+            return False, "Waypoint " + name + " not added."
+
+        # check for presence of orig/dest
+        norig = int(bs.traf.ap.orig[idx] != "")
+        ndest = int(bs.traf.ap.dest[idx] != "")
+
+        # Check whether this is first 'real' wayppint (not orig & dest),
+        # And if so, make active
+        if self.nwp - norig - ndest == 1:  # first waypoint: make active
+            self.direct(idx, self.wpname[norig])  # 0 if no orig
+            bs.traf.swlnav[idx] = True
+
+        if afterwp and self.wpname.count(afterwp) == 0:
+            return True, "Waypoint " + afterwp + " not found" + \
+                "waypoint added at end of route"
+        else:
+            return True
+
+    def afteraddwptStack(self, idx, *args):  # args: all arguments of addwpt
+        """
+        Adds a waypoint after another,
+        using AFTER command from stack, given as (idx, args).
+        AFTER acid, wpinroute ADDWPT acid, (wpname/lat,lon),[alt],[spd]
+        """
+        if len(args) < 3:
+            return False, "AFTER needs more arguments"
+
+        # Change order of arguments
+        arglst = [args[2], None, None, args[0]]  # postxt,,,afterwp
+
+        # Add alt when given
+        if len(args) > 3:
+            arglst[1] = args[3]  # alt
+
+        # Add speed when given
+        if len(args) > 4:
+            arglst[2] = args[4]  # spd
+
+        result = self.addwptStack(
+            idx, *arglst)  # args: all arguments of addwpt
+
+        return result
+
+    def beforeaddwptStack(self, idx, *args):  # args: all arguments of addwpt
+        """
+            Adds a waypoint before another,
+            using BEFORE command from stack, given as (idx, args).
+            BEFORE acid, wpinroute ADDWPT acid, (wpname/lat,lon),[alt],[spd]
+        """
+        if len(args) < 3:
+            return False, "BEFORE needs more arguments"
+
+        # Change order of arguments
+        arglst = [args[2], None, None, '', args[0]]  # postxt,,,,beforewp
+
+        # Add alt when given
+        if len(args) > 3:
+            arglst[1] = args[3]  # alt
+
+        # Add speed when given
+        if len(args) > 4:
+            arglst[2] = args[4]  # spd
+
+        result = self.addwptStack(
+            idx, *arglst)  # args: all arguments of addwpt
+
+        return result
+
+    def addwpt_data(self, overwrt, wpidx, wpname_, wplat_, wplon_, wptype_,
+                    wpalt_, wpspd_, swflyby_):
+        """
+        Overwrites or inserts information for a waypoint
+        """
+        wplat_ = (wplat_ + 90.) % 180. - 90.
+        wplon_ = (wplon_ + 180.) % 360. - 180.
+
+        if overwrt:
+            self.wpname[wpidx] = wpname_
+            self.wplat[wpidx] = wplat_
+            self.wplon[wpidx] = wplon_
+            self.wpalt[wpidx] = wpalt_
+            self.wpspd[wpidx] = wpspd_
+            self.wptype[wpidx] = wptype_
+            self.wpflyby[wpidx] = swflyby_
+        else:
+            self.wpname.insert(wpidx, wpname_)
+            self.wplat.insert(wpidx, wplat_)
+            self.wplon.insert(wpidx, wplon_)
+            self.wpalt.insert(wpidx, wpalt_)
+            self.wpspd.insert(wpidx, wpspd_)
+            self.wptype.insert(wpidx, wptype_)
+            self.wpflyby.insert(wpidx, swflyby_)
+
+    def addwpt_orig_dest(self, name_, wprtename, wptype, lat, lon, alt, spd):
+        """
+        Adds an origin or dest waypoint
+        """
+        if not wptype == Route.orig and not wptype == Route.dest:
+            return False, -1
+
+        orig = wptype == Route.orig
+        wpidx = 0 if orig else -1
+        alt = max(0., alt)  # Use h=0 as default value
+
+        i = bs.navdb.getaptidx(name_)
+        if i >= 0:
+            wplat = bs.navdb.aptlat[i]
+            wplon = bs.navdb.aptlon[i]
+        else:
+            wplat = lat
+            wplon = lon
+
+        # Overwrite existing
+        if self.nwp > 0 and self.wptype[wpidx] == wptype:
+            self.addwpt_data(
+                True, wpidx, wprtename, wplat, wplon, wptype, alt, spd,
+                self.swflyby)
+        # Or add
+        else:
+            if orig:
+                wpidx = 0
+            else:
+                wpidx = len(self.wplat)
+
+            self.addwpt_data(
+                False, wpidx, wprtename, wplat, wplon, wptype, alt, spd,
+                self.swflyby)
+
+            self.nwp += 1
+            if orig and self.iactwp > 0:
+                self.iactwp += 1
+            elif not orig and self.iactwp < 0 and self.nwp == 1:
+                # When only waypoint: adjust pointer to point to destination
+                self.iactwp = 0
+
+        return True, 0 if orig else self.nwp - 1
+
+    def addwpt_normal(self, idx, name_, wprtename, wptype, lat, lon,
+                      alt, spd, afterwp, beforewp):
+        """
+        Adds a normal waypoint
+        """
+        wplat = lat
+        wplon = lon
+        wpok = True
+
+        # Lat/lon: wpname is then call sign of aircraft: add number
+        if wptype == Route.wplatlon:
+            newname = Route.get_available_name(self.wpname, name_, 3)
+
+        # Else make data complete with nav database and closest to given
+        # lat,lon
+        else:  # so wptypewpnav
+            newname = wprtename
+
+            if not wptype == Route.runway:
+                i = bs.navdb.getwpidx(name_, lat, lon)
+                wpok = (i >= 0)
+
+                if wpok:
+                    wplat = bs.navdb.wplat[i]
+                    wplon = bs.navdb.wplon[i]
+                else:
+                    i = bs.navdb.getaptidx(name_)
+                    wpok = (i >= 0)
+                    if wpok:
+                        wplat = bs.navdb.aptlat[i]
+                        wplon = bs.navdb.aptlon[i]
+
+        # Check if afterwp or beforewp is specified and found:
+        aftwp = afterwp.upper().strip()  # Remove space, upper case
+        bfwp = beforewp.upper().strip()
+
+        if wpok:
+            if (afterwp and self.wpname.count(aftwp) > 0) or \
+                    (beforewp and self.wpname.count(bfwp) > 0):
+
+                wpidx = self.wpname.index(aftwp) + 1 if afterwp else \
+                    self.wpname.index(bfwp)
+
+                self.addwpt_data(
+                    False, wpidx, newname, wplat, wplon, wptype, alt, spd,
+                    self.swflyby)
+
+                if afterwp and self.iactwp >= wpidx:
+                    self.iactwp += 1
+
+            # append, just before dest if there is a dest
+            else:
+                # Is there a destination?
+                if self.nwp > 0 and self.wptype[-1] == Route.dest:
+                    wpidx = self.nwp - 1
+                else:
+                    wpidx = self.nwp
+
+                self.addwpt_data(
+                    False, wpidx, newname, wplat, wplon, wptype, alt, spd,
+                    self.swflyby)
+
+            self.nwp += 1
+            result = True, wpidx
+
+        else:
+            result = False, -1
+            if len(self.wplat) == 1:
+                self.iactwp = 0
+
+        # update qdr in traffic
+        bs.traf.actwp.next_qdr[idx] = self.getnextqdr()
+
+        return result
+
+    def addwpt(self, iac, name, wptype, lat, lon, alt=-999., spd=-999.,
+               afterwp="", beforewp=""):
+        """Adds waypoint an returns index of waypoint, lat/lon [deg], alt[m]"""
+#        print ("addwpt:")
+#        print ("iac = ",iac)
+#        print ("name = "+name)
+#        print ("alt = ",alt)
+#        print ("spd = ",spd)
+#        print ("afterwp ="+afterwp)
+#        print
+
+        name = name.strip().upper()
+
+        self.iac = iac  # a/c to which this route belongs
+        # For safety
+        self.nwp = len(self.wplat)
+
+        wprtename = Route.get_available_name(
+            self.wpname, name)
+
+        # Select on wptype
+        # ORIGIN: Wptype is origin?, DESTINATION: Wptype is destination?
+        if wptype == Route.orig or wptype == Route.dest:
+            wpok, idx = self.addwpt_orig_dest(name, wprtename,
+                                              wptype, lat, lon, alt, spd)
+
+        # NORMAL: Wptype is normal waypoint? (lat/lon or nav)
+        else:
+            wpok, idx = self.addwpt_normal(iac, name, wprtename,
+                                           wptype, lat, lon, alt, spd,
+                                           afterwp, beforewp)
+
+        # Update waypoints
+        if not (wptype == self.calcwp):
+            self.calcfp()
+
+        # Update autopilot settings
+        if wpok and 0 <= self.iactwp < self.nwp:
+            self.direct(iac, self.wpname[self.iactwp])
+
+        return wpok, idx
+
+    def atwptStack(self, idx, *args):  # args: all arguments of addwpt
+
+        # AT acid, wpinroute [DEL] ALT/SPD spd/alt"
+
+        # args = wpname,SPD/ALT, spd/alt(string)
+        if len(args) < 1:
+            return False, "AT needs at least an aicraft id and a waypoint name"
+
+        else:
+            name = args[0]
+            if name in self.wpname:
+                wpidx = self.wpname.index(name)
+
+                # acid AT wpinroute: show alt & spd constraints at this waypoint
+                # acid AT wpinroute SPD: show spd constraint at this waypoint
+                # acid AT wpinroute ALT: show alt constraint at this waypoint
+
+                if len(args) == 1 or \
+                        (len(args) == 2 and not args[1].count("/") == 1):
+
+                    txt = name + " : "
+
+                    # Select what to show
+                    if len(args) == 1:
+                        swalt = True
+                        swspd = True
+                    else:
+                        swalt = args[1].upper() == "ALT"
+                        swspd = args[1].upper() in ("SPD", "SPEED")
+
+                        # To be safe show both when we do not know what
+                        if not (swalt or swspd):
+                            swalt = True
+                            swspd = True
+
+                    # Show altitude
+                    if swalt:
+                        if self.wpalt[wpidx] < 0:
+                            txt += "-----"
+
+                        elif self.wpalt[wpidx] > 4500 * ft:
+                            fl = int(round((self.wpalt[wpidx] / (100. * ft))))
+                            txt += "FL" + str(fl)
+
+                        else:
+                            txt += str(int(round(self.wpalt[wpidx] / ft)))
+
+                        if swspd:
+                            txt += "/"
+
+                    # Show speed
+                    if swspd:
+                        if self.wpspd[wpidx] < 0:
+                            txt += "---"
+                        else:
+                            txt += str(int(round(self.wpspd[wpidx] / kts)))
+
+                    # Type
+                    if swalt and swspd:
+                        if self.wptype[wpidx] == Route.orig:
+                            txt += "[orig]"
+                        elif self.wptype[wpidx] == Route.dest:
+                            txt += "[dest]"
+
+                    return bs.SIMPLE_ECHO, txt
+
+                elif args[1].count("/") == 1:
+                    # acid AT wpinroute alt"/"spd
+                    success = True
+
+                    # Use parse from stack.py to interpret alt & speed
+                    alttxt, spdtxt = args[1].split('/')
+
+                    # Edit waypoint altitude constraint
+                    if alttxt.count('-') > 1:  # "----" = delete
+                        self.wpalt[wpidx] = -999.
+                    else:
+                        parser = Argparser(['alt'], [False], alttxt)
+                        if parser.parse():
+                            self.wpalt[wpidx] = parser.arglist[0]
+                        else:
+                            success = False
+
+                    # Edit waypoint speed constraint
+                    if spdtxt.count('-') > 1:  # "----" = delete
+                        self.wpspd[wpidx] = -999.
+                    else:
+                        parser = Argparser(['spd'], [False], spdtxt)
+                        if parser.parse():
+                            self.wpspd[wpidx] = parser.arglist[0]
+                        else:
+                            success = False
+
+                    if not success:
+                        return False, "Could not parse " + args[1] + \
+                               " as alt / spd"
+
+                    # If success: update flight plan and guidance
+                    self.calcfp()
+                    self.direct(idx, self.wpname[self.iactwp])
+
+                # acid AT wpinroute ALT/SPD alt/spd
+                elif len(args) == 3:
+                    swalt = args[1].upper() == "ALT"
+                    swspd = args[1].upper() in ("SPD", "SPEED")
+
+                    # Use parse from stack.py to interpret alt & speed
+
+                    # Edit waypoint altitude constraint
+                    if swalt:
+                        parser = Argparser(['alt'], [False], args[2])
+                        if parser.parse():
+                            self.wpalt[wpidx] = parser.arglist[0]
+                        else:
+                            return False, 'Could not parse "' + args[2] + \
+                                   '" as altitude'
+
+                    # Edit waypoint speed constraint
+                    elif swspd:
+                        parser = Argparser(['spd'], [False], args[2])
+                        if parser.parse():
+                            self.wpspd[wpidx] = parser.arglist[0]
+                        else:
+                            return False, 'Could not parse "' + args[2] + \
+                                   '" as speed'
+
+                    # Delete a constraint (or both) at this waypoint
+                    elif args[1] == "DEL" or args[1] == "DELETE":
+                        swalt = args[2].upper() == "ALT"
+                        swspd = args[2].upper() in ("SPD", "SPEED")
+                        both = args[2].upper() in ("ALL", "BOTH")
+
+                        if swspd or both:
+                            self.wpspd[wpidx] = -999.
+
+                        if swalt or both:
+                            self.wpalt[wpidx] = -999.
+
+                    else:
+                        return False, "No " + args[1] + " at ", name
+
+                    # If success: update flight plan and guidance
+                    self.calcfp()
+                    self.direct(idx, self.wpname[self.iactwp])
+
+            # Waypoint not found in route
+            else:
+                return False, name + " not found in route " + bs.traf.id[idx]
+
+        return True
+
+    def direct(self, idx, wpnam):
+        """Set active point to a waypoint by name"""
+        name = wpnam.upper().strip()
+        if name != "" and self.wpname.count(name) > 0:
+            wpidx = self.wpname.index(name)
+            self.iactwp = wpidx
+
+            bs.traf.actwp.lat[idx] = self.wplat[wpidx]
+            bs.traf.actwp.lon[idx] = self.wplon[wpidx]
+            bs.traf.actwp.flyby[idx] = self.wpflyby[wpidx]
+
+            self.calcfp()
+            bs.traf.ap.ComputeVNAV(
+                idx, self.wptoalt[wpidx], self.wpxtoalt[wpidx])
+
+            # If there is a speed specified, process it
+            if self.wpspd[wpidx] > 0.:
+                # Set target speed for autopilot
+
+                if self.wpalt[wpidx] < 0.0:
+                    alt = bs.traf.alt[idx]
+                else:
+                    alt = self.wpalt[wpidx]
+
+                # Check for valid Mach or CAS
+                if self.wpspd[wpidx] < 2.0:
+                    cas = mach2cas(self.wpspd[wpidx], alt)
+                else:
+                    cas = self.wpspd[wpidx]
+
+                # Save it for next leg
+                bs.traf.actwp.spd[idx] = cas
+
+                # When already in VNAV: fly it
+                if bs.traf.swvnav[idx]:
+                    bs.traf.selspd[idx] = cas
+
+            # No speed specified for next leg
+            else:
+                bs.traf.actwp.spd[idx] = -999.
+
+            qdr, dist = geo.qdrdist(bs.traf.lat[idx], bs.traf.lon[idx],
+                                    bs.traf.actwp.lat[idx],
+                                    bs.traf.actwp.lon[idx])
+
+            turnrad = bs.traf.tas[idx] * bs.traf.tas[idx] /\
+                tan(radians(25.)) / g0 / nm # [nm]default bank angle 25 deg
+
+            bs.traf.actwp.turndist[idx] = (bs.traf.actwp.flyby[idx] > 0.5) * \
+                turnrad * abs(tan(0.5 * radians(max(5., abs(
+                        degto180(qdr - self.wpdirfrom[self.iactwp]))))))  # [nm]
+
+            bs.traf.swlnav[idx] = True
+            return True
+        else:
+            return False, "Waypoint " + wpnam + " not found"
+
+    def listrte(self, idx, ipage=0):
+        """LISTRTE command: output route to screen"""
+        if self.nwp <= 0:
+            return False, "Aircraft has no route."
+
+        if idx < 0:
+            return False, "Aircraft id not found."
+
+        for i in range(ipage * 7, ipage * 7 + 7):
+            if 0 <= i < self.nwp:
+                # Name
+                if i == self.iactwp:
+                    txt = "*" + self.wpname[i] + " : "
+                else:
+                    txt = " " + self.wpname[i] + " : "
+
+                # Altitude
+                if self.wpalt[i] < 0:
+                    txt += "-----/"
+
+                elif self.wpalt[i] > 4500 * ft:
+                    fl = int(round((self.wpalt[i] / (100. * ft))))
+                    txt += "FL" + str(fl) + "/"
+
+                else:
+                    txt += str(int(round(self.wpalt[i] / ft))) + "/"
+
+                # Speed
+                if self.wpspd[i] < 0.:
+                    txt += "---"
+                elif self.wpspd[i] > 2.0:
+                    txt += str(int(round(self.wpspd[i] / kts)))
+                else:
+                    txt += "M" + str(self.wpspd[i])
+
+                # Type
+                if self.wptype[i] == Route.orig:
+                    txt += "[orig]"
+                elif self.wptype[i] == Route.dest:
+                    txt += "[dest]"
+
+                # Display message
+                bs.scr.echo(txt)
+
+        # Add command for next page to screen command line
+        npages = int((self.nwp + 6) / 7)
+        if ipage + 1 < npages:
+            bs.scr.cmdline("LISTRTE " + bs.traf.id[idx] + "," + str(ipage + 1))
+
+    def getnextwp(self):
+        """Go to next waypoint and return data"""
+
+        if self.flag_landed_runway:
+
+            # when landing, LNAV is switched off
+            lnavon = False
+
+            # no further waypoint
+            nextqdr = -999.
+
+            # and the aircraft just needs a fixed heading to
+            # remain on the runway
+            # syntax: HDG acid,hdg (deg,True)
+            name = self.wpname[self.iactwp]
+            if "RWY" in name:
+                rwykey = name[8:]
+            # if it is only RW
+            else:
+                rwykey = name[7:]
+
+            wphdg = bs.navdb.rwythresholds[name[:4]][rwykey][2]
+
+            # keep constant runway heading
+            stack.stack("HDG " + str(bs.traf.id[self.iac]) + " " + str(wphdg))
+
+            # start decelerating
+            stack.stack("DELAY " + "10 " + "SPD " + str(
+                bs.traf.id[self.iac]) + " " + "10")
+
+            # delete aircraft
+            stack.stack("DELAY " + "42 " + "DEL " + str(bs.traf.id[self.iac]))
+
+            return self.wplat[self.iactwp], self.wplon[self.iactwp],   \
+                self.wpalt[self.iactwp], self.wpspd[self.iactwp],   \
+                self.wpxtoalt[self.iactwp], self.wptoalt[self.iactwp],\
+                lnavon, self.wpflyby[self.iactwp], nextqdr
+
+        lnavon = self.iactwp + 1 < self.nwp
+        if lnavon:
+            self.iactwp += 1
+
+        nextqdr = self.getnextqdr()
+
+        # in case that there is a runway, the aircraft should remain on it
+        # instead of deviating to the airport centre
+        # When there is a destination: current = runway, next  = Dest
+        # Else: current = runway and this is also the last waypoint
+        if (self.wptype[self.iactwp] == 5 and
+                self.wpname[self.iactwp] == self.wpname[-1]) or \
+           (self.wptype[self.iactwp] == 5 and
+                self.wptype[self.iactwp + 1] == 3):
+
+            self.flag_landed_runway = True
+
+#        print ("getnextwp:",self.wpname[self.iactwp])
+
+        return self.wplat[self.iactwp], self.wplon[self.iactwp],   \
+            self.wpalt[self.iactwp], self.wpspd[self.iactwp],   \
+            self.wpxtoalt[self.iactwp], self.wptoalt[self.iactwp],\
+            lnavon, self.wpflyby[self.iactwp], nextqdr
+
+    def delrte(self):
+        """Delete complete route"""
+        # Simple re-initilize this route as empty
+        self.__init__()
+        return True
+
+    def delwpt(self, delwpname):
+        """Delete waypoint"""
+
+        # Delete complete route?
+        if delwpname == "*":
+            return self.delrte()
+
+        # Look up waypoint
+        idx = -1
+        i = len(self.wpname)
+        while idx == -1 and i > 0:
+            i -= 1
+            if self.wpname[i].upper() == delwpname.upper():
+                idx = i
+
+        # Delete waypoint
+        if idx == -1:
+            return False, "Waypoint " + delwpname + " not found"
+
+        self.nwp -= 1
+        del self.wpname[idx]
+        del self.wplat[idx]
+        del self.wplon[idx]
+        del self.wpalt[idx]
+        del self.wpspd[idx]
+        del self.wptype[idx]
+        if self.iactwp > idx:
+            self.iactwp = max(0, self.iactwp - 1)
+
+        self.iactwp = min(self.iactwp, self.nwp - 1)
+        return True
+
+    def newcalcfp(self):
+        """Do flight plan calculations"""
+
+        # Remove old top of descents and old top of climbs
+        while self.wpname.count("T/D") > 0:
+            self.delwpt("T/D")
+
+        while self.wpname.count("T/C") > 0:
+            self.delwpt("T/C")
+
+        # Remove old actual position waypoints
+        while self.wpname.count("A/C") > 0:
+            self.delwpt("A/C")
+
+        # Insert actual position as A/C waypoint
+        idx = self.iactwp
+        self.insertcalcwp(idx, "A/C")
+        self.wplat[idx] = bs.traf.lat[self.iac]  # deg
+        self.wplon[idx] = bs.traf.lon[self.iac]  # deg
+        self.wpalt[idx] = bs.traf.alt[self.iac]  # m
+        self.wpspd[idx] = bs.traf.tas[self.iac]  # m/s
+
+        # Calculate distance to last waypoint in route
+        nwp = len(self.wpname)
+        dist2go = [0.0]
+        for i in range(nwp - 2, -1, -1):
+            qdr, dist = geo.qdrdist(self.wplat[i], self.wplon[i],
+                                    self.wplat[i + 1], self.wplon[i + 1])
+            dist2go = [dist2go[0] + dist] + dist2go
+
+        # Make VNAV WP list with only waypoints with altitude constraints
+        # This list we will use to find where to insert t/c and t/d
+        alt = []
+        x = []
+        name = []
+        for i in range(nwp):
+            if self.wpalt[i] > -1.:
+                alt.append(self.wpalt[i])
+                x.append(dist2go[i])
+                name.append(self.wpname[i] + " ")
+                # space for check first 2 chars later
+
+        # Find where to insert cruise segment (if any)
+
+        # Find longest segment without altitude constraints
+
+        desslope = clbslope = 1.
+        crzalt = bs.traf.crzalt[self.iac]
+        if crzalt > 0.:
+            ilong = -1
+            dxlong = 0.0
+
+            nvwp = len(alt)
+            for i in range(nvwp - 1):
+                if x[i] - x[i + 1] > dxlong:
+                    ilong = i
+                    dxlong = x[i] - x[i + 1]
+
+            # VNAV parameters to insert T/Cs and T/Ds
+            crzdist = 20. * nm   # minimally required distance at cruise level
+            clbslope = 3000. * ft / (10. * nm)    # 1:3 rule for now
+            desslope = clbslope             # 1:3 rule for now
+
+            # Can we get a sufficient distance at cruise altitude?
+            if max(alt[ilong], alt[ilong + 1]) < crzalt:
+                dxclimb = (crzalt - alt[ilong]) * clbslope
+                dxdesc = (crzalt - alt[ilong + 1]) * desslope
+                if x[ilong] - x[ilong + 1] > dxclimb + crzdist + dxdesc:
+
+                    # Insert T/C (top of climb) at cruise level
+                    name.insert(ilong + 1, "T/C")
+                    alt.insert(ilong + 1, crzalt)
+                    x.insert(ilong + 1, x[ilong] + dxclimb)
+
+                    # Insert T/D (top of descent) at cruise level
+                    name.insert(ilong + 2, "T/D")
+                    alt.insert(ilong + 2, crzalt)
+                    x.insert(ilong + 2, x[ilong + 1] - dxdesc)
+
+        # Compare angles to rates:
+        epsh = 50. * ft   # Nothing to be done for small altitude changes
+        epsx = 1. * nm    # [m] Nothing to be done at this short range
+        i = 0
+        while i < len(alt) - 1:
+            if name[i][:2] == "T/":
+                continue
+
+            dy = alt[i + 1] - alt[i]   # alt change (pos = climb)
+            dx = x[i] - x[i + 1]       # distance (positive)
+
+            dxdes = abs(dy) / desslope
+            dxclb = abs(dy) / clbslope
+
+            if dy < epsh and dx + epsx > dxdes:   # insert T/D?
+
+                name.insert(i + 1, "T/D")
+                alt.insert(i + 1, alt[i])
+                x.insert(i + 1, x[i + 1] - dxdes)
+                i += 1
+
+            elif dy > epsh and dx + epsx > dxclb:  # insert T/C?
+
+                name.insert(i + 1, "T/C")
+                alt.insert(i + 1, alt[i + 1])
+                x.insert(i + 1, x[i] + dxclb)
+                i += 2
+            else:
+                i += 1
+
+        # Now insert T/Cs and T/Ds in actual flight plan
+        nvwp = len(alt)
+        for i in range(nvwp, -1, -1):
+
+            # Copy all new waypoints (which are all named T/C or T/D)
+            if name[i][:2] == "T/":
+
+                # Find place in flight plan to insert T/C or T/D
+                j = nvwp - 1
+                while dist2go[j] < x[i] and j > 1:
+                    j -= 1
+
+                # Interpolation factor for position on leg
+                f = (x[i] - dist2go[j + 1]) / (dist2go[j] - dist2go[j + 1])
+
+                lat = f * self.wplat[j] + (1. - f) * self.wplat[j + 1]
+                lon = f * self.wplon[j] + (1. - f) * self.wplon[j + 1]
+
+                self.wpname.insert(j, name[i])
+                self.wptype.insert(j, Route.calcwp)
+                self.wplat.insert(j, lat)
+                self.wplon.insert(j, lon)
+                self.wpalt.insert(j, alt[i])
+                self.wpspd.insert(j, -999.)
+
+    def insertcalcwp(self, i, name):
+        """Insert empty wp with no attributes at location i"""
+
+        self.wpname.insert(i, name)
+        self.wplat.insert(i, 0.)
+        self.wplon.insert(i, 0.)
+        self.wpalt.insert(i, -999.)
+        self.wpspd.insert(i, -999.)
+        self.wptype.insert(i, Route.calcwp)
+
+    def calcfp(self):
+        """Do flight plan calculations"""
+#        self.delwpt("T/D")
+#        self.delwpt("T/C")
+
+        # Direction to waypoint
+        self.nwp = len(self.wpname)
+
+        # Create flight plan calculation table
+        self.wpdirfrom = self.nwp * [0.]
+        self.wpdistto = self.nwp * [0.]
+        self.wpialt = self.nwp * [-1]
+        self.wptoalt = self.nwp * [-999.]
+        self.wpxtoalt = self.nwp * [1.]
+
+        # No waypoints: make empty variables to be safe and return: nothing to
+        # do
+        if self.nwp == 0:
+            return
+
+        # Calculate lateral leg data
+        # LNAV: Calculate leg distances and directions
+
+        for i in range(0, self.nwp - 1):
+            qdr, dist = geo.qdrdist(self.wplat[i], self.wplon[i],
+                                    self.wplat[i + 1], self.wplon[i + 1])
+            self.wpdirfrom[i] = qdr
+            self.wpdistto[i + 1] = dist  # [nm]  distto is in nautical miles
+
+        if self.nwp > 1:
+            self.wpdirfrom[-1] = self.wpdirfrom[-2]
+
+        # Calclate longitudinal leg data
+        # VNAV: calc next altitude constraint: index, altitude and distance to
+        # it
+        ialt = -1
+        toalt = -999.
+        xtoalt = 0.
+
+        for i in range(self.nwp - 1, -1, -1):
+
+            # waypoint with altitude constraint (dest of al specified)
+            if self.wptype[i] == Route.dest:
+                ialt = i
+                toalt = 0.
+                xtoalt = 0.                # [m]
+
+            elif self.wpalt[i] >= 0:
+                ialt = i
+                toalt = self.wpalt[i]
+                xtoalt = 0.                # [m]
+
+            # waypoint with no altitude constraint:keep counting
+            else:
+                if i != self.nwp - 1:
+                    xtoalt += self.wpdistto[i + 1] * nm
+                    # [m] xtoalt is in meters!
+                else:
+                    xtoalt = 0.0
+
+            self.wpialt[i] = ialt
+            self.wptoalt[i] = toalt  # [m]
+            self.wpxtoalt[i] = xtoalt  # [m]
+
+    def findact(self, i):
+        """ Find best default active waypoint.
+        This function is called during route creation"""
+#        print "findact is called.!"
+
+        # Check for easy answers first
+        if self.nwp <= 0:
+            return -1
+
+        elif self.nwp == 1:
+            return 0
+
+        # Find closest
+        wplat  = array(self.wplat)
+        wplon  = array(self.wplon)
+        dy = (wplat - bs.traf.lat[i])
+        dx = (wplon - bs.traf.lon[i]) * bs.traf.coslat[i]
+        dist2 = dx * dx + dy * dy
+        iwpnear = argmin(dist2)
+
+        # Unless behind us, next waypoint?
+        if iwpnear + 1 < self.nwp:
+            qdr = degrees(arctan2(dx[iwpnear], dy[iwpnear]))
+            delhdg = abs(degto180(bs.traf.trk[i] - qdr))
+
+            # we only turn to the first waypoint if we can reach the required
+            # heading before reaching the waypoint
+            time_turn = max(0.01,bs.traf.tas[i])*radians(delhdg)/(g0*tan(bs.traf.bank[i]))
+            time_straight= sqrt(dist2[iwpnear])*60.*nm/max(0.01,bs.traf.tas[i])
+
+            if time_turn > time_straight:
+                iwpnear += 1
+
+        return iwpnear
+
+    def dumpRoute(self, idx):
+        acid = bs.traf.id[idx]
+        # Open file in append mode, write header
+        with open("./data/output/routelog.txt", "a") as f:
+            f.write("\nRoute " + acid + ":\n")
+            f.write("(name,type,lat,lon,alt,spd,toalt,xtoalt)  ")
+            f.write("type: 0=latlon 1=navdb  2=orig  3=dest  4=calwp\n")
+
+            # write flight plan VNAV data (Lateral is visible on screen)
+            for j in range(self.nwp):
+                f.write(str((j, self.wpname[j], self.wptype[j],
+                             round(self.wplat[j], 4), round(self.wplon[j], 4),
+                             int(0.5 + self.wpalt[j] / ft), int(
+                    0.5 + self.wpspd[j] / kts),
+                    int(0.5 + self.wptoalt[j] / ft), round(
+                    self.wpxtoalt[j] / nm, 3)
+                )) + "\n")
+
+            # End of data
+            f.write("----\n")
+            f.close()
+
+    def getnextqdr(self):
+        # get qdr for next leg
+        if self.iactwp + 1 < self.nwp:
+            nextqdr, dist = geo.qdrdist(
+                self.wplat[self.iactwp], self.wplon[self.iactwp],
+                self.wplat[self.iactwp + 1], self.wplon[self.iactwp + 1])
+        else:
+            nextqdr = -999.
+        return nextqdr