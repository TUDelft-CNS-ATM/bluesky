""" Autopilot Implementation."""
from math import sin, cos, radians, sqrt, atan

from bluesky.core import Entity, timed_function
from bluesky.tools import geo
from bluesky.tools.aero import ft, nm, vcasormach2tas, vcas2tas, tas2cas, cas2tas, g0
from bluesky.tools.misc import degto180
from bluesky.tools.position import txt2pos
import bluesky as bs
import numpy as np

from .route import Route


try:
    from collections.abc import Collection
except ImportError:
    # In python <3.3 collections.abc doesn't exist
    from collections import Collection
<<<<<<< HEAD

bs.settings.set_variable_defaults( fms_dt=10.5 )


class Autopilot( Entity, replaceable=True ):
    def __init__( self ):
=======
import bluesky as bs
from bluesky import stack
from bluesky.tools import geo
from bluesky.tools.misc import degto180
from bluesky.tools.position import txt2pos
from bluesky.tools.aero import ft, nm, fpm, vcasormach2tas, vcas2tas, tas2cas, cas2tas, g0
from bluesky.core import Entity, timed_function
from .route import Route

#debug
from inspect import stack as callstack

bs.settings.set_variable_defaults(fms_dt=10.5)


class Autopilot(Entity, replaceable=True):
    ''' BlueSky Autopilot implementation. '''
    def __init__(self):
>>>>>>> 8382e604
        super().__init__()

        # Standard self.steepness for descent
        self.steepness = 3000. * ft / ( 10. * nm )

        # From here, define object arrays
        with self.settrafarrays():

            # FMS directions
            self.trk = np.array( [] )
            self.spd = np.array( [] )
            self.tas = np.array( [] )
            self.alt = np.array( [] )
            self.vs = np.array( [] )

            # VNAV variables
<<<<<<< HEAD
            self.dist2vs = np.array( [] )  # distance from coming waypoint to TOD
            self.swvnavvs = np.array( [] )  # whether to use given VS or not
            self.vnavvs = np.array( [] )  # vertical speed in VNAV
=======
            self.swtoc    = np.array([])  # ToC switch to switch on VNAV Top of Climb logic (default value True)
            self.swtod    = np.array([])  # ToD switch to switch on VNAV Top of Descent logic (default value True)

            self.dist2vs  = np.array([])  # distance from coming waypoint to TOD
            self.dist2accel = np.array([]) # Distance to go to acceleration(decelaration) for turn next waypoint [nm]

            self.swvnavvs = np.array([])  # whether to use given VS or not
            self.vnavvs   = np.array([])  # vertical speed in VNAV
>>>>>>> 8382e604


            # LNAV variables
<<<<<<< HEAD
            self.qdr2wp = np.array( [] )  # Direction to waypoint from the last time passing was checked
                                         # to avoid 180 turns due to updated qdr shortly before passing wp
=======
            self.qdr2wp      = np.array([]) # Direction to waypoint from the last time passing was checked
                                            # to avoid 180 turns due to updated qdr shortly before passing wp
            self.dist2wp     = np.array([]) # [m] Distance to active waypoint
            self.qdrturn     = np.array([]) # qdr to next turn]
            self.dist2turn   = np.array([]) # Distance to next turn [m]
>>>>>>> 8382e604

            self.inturn = np.array([]) # If we're in a turn maneuver or not
             # Traffic navigation information
            self.orig = []  # Four letter code of origin airport
            self.dest = []  # Four letter code of destination airport

            # Default values
            self.bankdef = np.array([])  # nominal bank angle, [radians]
            self.vsdef = np.array([]) # [m/s]default vertical speed of autopilot
            
            # Currently used roll/bank angle [rad]
            self.turnphi = np.array([])  # [rad] bank angle setting of autopilot

            # Route objects
            self.route = []

    def create( self, n=1 ):
        super().create( n )

        # FMS directions
        self.tas[-n:] = bs.traf.tas[-n:]
        self.trk[-n:] = bs.traf.trk[-n:]
        self.alt[-n:] = bs.traf.alt[-n:]

        # LNAV variables
<<<<<<< HEAD
        self.qdr2wp[-n:] = -999  # Direction to waypoint from the last time passing was checked
=======
        self.qdr2wp[-n:] = -999.   # Direction to waypoint from the last time passing was checked
        self.dist2wp[-n:]  = -999. # Distance to go to next waypoint [nm]

>>>>>>> 8382e604
        # to avoid 180 turns due to updated qdr shortly before passing wp

        # VNAV Variables
        self.dist2vs[-n:] = -999.
        self.dist2accel[-n:] = -999.  # Distance to go to acceleration(decelaration) for turn next waypoint [nm]

        # Traffic performance data
        #(temporarily default values)
        self.vsdef[-n:] = 1500. * fpm   # default vertical speed of autopilot
        self.bankdef[-n:] = np.radians(25.)

        # Route objects
        for ridx, acid in enumerate( bs.traf.id[-n:] ):
            self.route[ridx - n] = Route( acid )

<<<<<<< HEAD
    # no longer timed @timed_function(name='fms', dt=bs.settings.fms_dt, manual=True)
    def update_fms( self, qdr, dist ):
        # Check which aircraft i have reached their active waypoint
        # Shift waypoints for aircraft i where necessary
        # Reached function return list of indices where reached logic is True
        for i in bs.traf.actwp.Reached( qdr, dist, bs.traf.actwp.flyby,
                                       bs.traf.actwp.flyturn, bs.traf.actwp.turnrad, bs.traf.actwp.swlastwp ):
=======
        # Default ToC/ToD logic on
        self.swtoc[-n:] = True
        self.swtod[-n:] = True

    #no longer timed @timed_function(name='fms', dt=bs.settings.fms_dt, manual=True)
    def update_fms(self, qdr, dist):
        """
        Waypoint switching function:
        - Check which aircraft i have reached their active waypoint
        - Reached function return list of indices where reached logic is True
        - Shift waypoint (last,next etc.) data for aircraft i where necessary
        - Compute VNAV profile for this new leg
        """
        for i in bs.traf.actwp.Reached(qdr, dist, bs.traf.actwp.flyby,
                                       bs.traf.actwp.flyturn,bs.traf.actwp.turnrad,bs.traf.actwp.swlastwp):
>>>>>>> 8382e604

            # Save current wp speed for use on next leg when we pass this waypoint
            # VNAV speeds are always FROM-speeds, so we accelerate/decellerate at the waypoint
            # where this speed is specified, so we need to save it for use now
            # before getting the new data for the next waypoint

            # Get speed for next leg from the waypoint we pass now
            bs.traf.actwp.spd[i] = bs.traf.actwp.nextspd[i]
            bs.traf.actwp.spdcon[i] = bs.traf.actwp.nextspd[i]

            # Execute stack commands for the still active waypoint, which we pass
            self.route[i].runactwpstack()

            # If specified, use the given turn radius of passing wp for bank angle
            if bs.traf.actwp.flyturn[i]:
                if bs.traf.actwp.turnspd[i] >= 0.:
                    turnspd = bs.traf.actwp.turnspd[i]
                else:
                    turnspd = bs.traf.tas[i]

                if bs.traf.actwp.turnrad[i] > 0.:
<<<<<<< HEAD
                    bs.traf.aphi[i] = atan( turnspd * turnspd / ( bs.traf.actwp.turnrad[i] * nm * g0 ) )  # [rad]
=======
                    self.turnphi[i] = atan(turnspd*turnspd/(bs.traf.actwp.turnrad[i]*nm*g0)) # [rad]
>>>>>>> 8382e604
                else:
                    self.turnphi[i] = 0.0  # [rad] or leave untouched???

            else:
<<<<<<< HEAD
                bs.traf.aphi[i] = 0.0  # [rad] or leave untouched???
=======
                self.turnphi[i] = 0.0  #[rad] or leave untouched???
>>>>>>> 8382e604

            # Get next wp, if there still is one
            if not bs.traf.actwp.swlastwp[i]:
                lat, lon, alt, bs.traf.actwp.nextspd[i], \
                bs.traf.actwp.xtoalt[i], toalt, \
                    bs.traf.actwp.xtorta[i], bs.traf.actwp.torta[i], \
<<<<<<< HEAD
                    lnavon, flyby, flyturn, turnrad, turnspd, \
                    bs.traf.actwp.next_qdr[i], bs.traf.actwp.swlastwp[i] = \
                    self.route[i].getnextwp()  # note: xtoalt,toalt in [m]
=======
                    lnavon, flyby, flyturn, turnrad, turnspd,\
                    bs.traf.actwp.next_qdr[i], bs.traf.actwp.swlastwp[i] =      \
                    self.route[i].getnextwp()  # [m] note: xtoalt,nextaltco are in meters

                bs.traf.actwp.nextturnlat[i], bs.traf.actwp.nextturnlon[i], \
                bs.traf.actwp.nextturnspd[i], bs.traf.actwp.nextturnrad[i], \
                bs.traf.actwp.nextturnidx[i] = self.route[i].getnextturnwp()
>>>>>>> 8382e604

            # Prevent trying to activate the next waypoint when it was already the last waypoint
            else:
                bs.traf.swlnav[i] = False
                bs.traf.swvnav[i] = False
                bs.traf.swvnavspd[i] = False
                continue  # Go to next a/c which reached its active waypoint

            # End of route/no more waypoints: switch off LNAV using the lnavon
            # switch returned by getnextwp
            if not lnavon and bs.traf.swlnav[i]:
                bs.traf.swlnav[i] = False
                # Last wp: copy last wp values for alt and speed in autopilot
                if bs.traf.swvnavspd[i] and bs.traf.actwp.nextspd[i] >= 0.0:
                    bs.traf.selspd[i] = bs.traf.actwp.nextspd[i]

            # In case of no LNAV, do not allow VNAV mode on its own
            bs.traf.swvnav[i] = bs.traf.swvnav[i] and bs.traf.swlnav[i]

            bs.traf.actwp.lat[i] = lat  # [deg]
            bs.traf.actwp.lon[i] = lon  # [deg]
            # 1.0 in case of fly by, else fly over
            bs.traf.actwp.flyby[i] = int( flyby )

            # Update qdr and turndist for this new waypoint for ComputeVNAV
            qdr[i], distnmi = geo.qdrdist(bs.traf.lat[i], bs.traf.lon[i],
                                          bs.traf.actwp.lat[i], bs.traf.actwp.lon[i])

            #dist[i] = distnmi * nm
            self.dist2wp[i] = distnmi*nm

            bs.traf.actwp.curlegdir[i] = qdr[i]
            bs.traf.actwp.curleglen[i] = self.dist2wp[i]

            # User has entered an altitude for this waypoint
            if alt >= -0.01: # positive alt on this waypoint means altitude constraint
                bs.traf.actwp.nextaltco[i] = alt  # [m]
                bs.traf.actwp.xtoalt[i] = 0.0
            else:
                bs.traf.actwp.nextaltco[i] = toalt  # [m]

            #if not bs.traf.swlnav[i]:
            #    bs.traf.actwp.spd[i] = -997.

            # VNAV spd mode: use speed of this waypoint as commanded speed
            # while passing waypoint and save next speed for passing next wp
            # Speed is now from speed! Next speed is ready in wpdata
            if bs.traf.swvnavspd[i] and bs.traf.actwp.spd[i] >= 0.0:
                    bs.traf.selspd[i] = bs.traf.actwp.spd[i]

<<<<<<< HEAD
            # Update qdr and turndist for this new waypoint for ComputeVNAV
            qdr[i], distnmi = geo.qdrdist( bs.traf.lat[i], bs.traf.lon[i],
                                        bs.traf.actwp.lat[i], bs.traf.actwp.lon[i] )

            dist[i] = distnmi * nm

=======
>>>>>>> 8382e604
            # Update turndist so ComputeVNAV works, is there a next leg direction or not?
            if bs.traf.actwp.next_qdr[i] < -900.:
                local_next_qdr = qdr[i]
            else:
                local_next_qdr = bs.traf.actwp.next_qdr[i]

            # Get flyturn switches and data
            bs.traf.actwp.flyturn[i] = flyturn
            bs.traf.actwp.turnrad[i] = turnrad

            # Pass on whether currently flyturn mode:
            # at beginning of leg,c copy tonextwp to lastwp
            # set next turn False
            bs.traf.actwp.turnfromlastwp[i] = bs.traf.actwp.turntonextwp[i]
            bs.traf.actwp.turntonextwp[i] = False

            # Keep both turning speeds: turn to leg and turn from leg
            bs.traf.actwp.oldturnspd[i] = bs.traf.actwp.turnspd[i]  # old turnspd, turning by this waypoint
            if bs.traf.actwp.flyturn[i]:
                bs.traf.actwp.turnspd[i] = turnspd  # new turnspd, turning by next waypoint
            else:
                bs.traf.actwp.turnspd[i] = -990.

            # Calculate turn dist (and radius which we do not use) now for scalar variable [i]
            bs.traf.actwp.turndist[i], dummy = \
<<<<<<< HEAD
                bs.traf.actwp.calcturn( bs.traf.tas[i], bs.traf.bank[i],
                                        qdr[i], local_next_qdr, turnrad )  # update turn distance for VNAV
=======
                bs.traf.actwp.calcturn(bs.traf.tas[i], self.bankdef[i],
                                        qdr[i], local_next_qdr,turnrad)  # update turn distance for VNAV
>>>>>>> 8382e604

            # Reduce turn dist for reduced turnspd
            if bs.traf.actwp.flyturn[i] and bs.traf.actwp.turnrad[i] < 0.0 and bs.traf.actwp.turnspd[i] >= 0.:
                turntas = cas2tas( bs.traf.actwp.turnspd[i], bs.traf.alt[i] )
                bs.traf.actwp.turndist[i] = bs.traf.actwp.turndist[i] * turntas * turntas / ( bs.traf.tas[i] * bs.traf.tas[i] )

            # VNAV = FMS ALT/SPD mode incl. RTA
            self.ComputeVNAV( i, toalt, bs.traf.actwp.xtoalt[i], bs.traf.actwp.torta[i],
                             bs.traf.actwp.xtorta[i] )

        

        # End of per waypoint i switching loop
        # Update qdr2wp with up-to-date qdr, now that we have checked passing wp
        self.qdr2wp = qdr % 360.

        # Continuous guidance when speed constraint on active leg is in update-method

        # If still an RTA in the route and currently no speed constraint
        for iac in np.where( ( bs.traf.actwp.torta > -99. ) * ( bs.traf.actwp.spdcon < 0.0 ) )[0]:
            iwp = bs.traf.ap.route[iac].iactwp
            if bs.traf.ap.route[iac].wprta[iwp] > -99.:

                 # For all a/c flying to an RTA waypoint, recalculate speed more often
<<<<<<< HEAD
                dist2go4rta = geo.kwikdist( bs.traf.lat[iac], bs.traf.lon[iac], \
                                           bs.traf.actwp.lat[iac], bs.traf.actwp.lon[iac] ) * nm \
                               +bs.traf.ap.route[iac].wpxtorta[iwp]  # last term zero for active wp rta
=======
                dist2go4rta = geo.kwikdist(bs.traf.lat[iac],bs.traf.lon[iac],
                                           bs.traf.actwp.lat[iac],bs.traf.actwp.lon[iac])*nm \
                               + bs.traf.ap.route[iac].wpxtorta[iwp] # last term zero for active wp rta
>>>>>>> 8382e604

                # Set bs.traf.actwp.spd to rta speed, if necessary
                self.setspeedforRTA( iac, bs.traf.actwp.torta[iac], dist2go4rta )

                # If VNAV speed is on (by default coupled to VNAV), use it for speed guidance
                if bs.traf.swvnavspd[iac] and bs.traf.actwp.spd[iac] >= 0.0:
                     bs.traf.selspd[iac] = bs.traf.actwp.spd[iac]

    def update( self ):
        # FMS LNAV mode:
        # qdr[deg],distinnm[nm]
<<<<<<< HEAD
        qdr, distinnm = geo.qdrdist( bs.traf.lat, bs.traf.lon,
                                    bs.traf.actwp.lat, bs.traf.actwp.lon )  # [deg][nm])
        self.qdr2wp = qdr
        dist2wp = distinnm * nm  # Conversion to meters

        # FMS route update and possibly waypoint shift. Note: qdr, dist2wp will be updated accordingly in case of wp switch
        self.update_fms( qdr, dist2wp )  # Updates self.qdr2wp when necessary
=======
        qdr, distinnm = geo.qdrdist(bs.traf.lat, bs.traf.lon,
                                    bs.traf.actwp.lat, bs.traf.actwp.lon)  # [deg][nm])

        self.qdr2wp  = qdr
        self.dist2wp = distinnm*nm  # Conversion to meters

        # FMS route update and possibly waypoint shift. Note: qdr, dist2wp will be updated accordingly in case of wp switch
        self.update_fms(qdr, self.dist2wp) # Updates self.qdr2wp when necessary
>>>>>>> 8382e604

        #================= Continuous FMS guidance ========================

        # Note that the code below is vectorized, with traffic arrays, so for all aircraft
        # ComputeVNAV and inside waypoint loop of update_fms, it was scalar (per a/c with index i)

        # VNAV guidance logic (using the variables prepared by ComputeVNAV when activating waypoint)
        #
        # Central question is:
        # - Can we please we start to descend or to climb?
        #
        # Well, when Top of Descent (ToD) switch is on, descend as late as possible,
        # But when Top of Climb switch is on or off, climb as soon as possible, only difference is steepness used in ComputeVNAV
        # to calculate bs.traf.actwp.vs
        # Only use this logic if there is a valid next altitude constraint (nextaltco)

<<<<<<< HEAD
        # Do VNAV start of descent check
        # dy = (bs.traf.actwp.lat - bs.traf.lat)  #[deg lat = 60 nm]
        # dx = (bs.traf.actwp.lon - bs.traf.lon) * bs.traf.coslat #[corrected deg lon = 60 nm]
        # dist2wp   = 60. * nm * np.sqrt(dx * dx + dy * dy) # [m]

        # VNAV logic: descend as late as possible, climb as soon as possible
        startdescent = ( dist2wp < self.dist2vs ) + ( bs.traf.actwp.nextaltco > bs.traf.alt )
=======
        startdescorclimb = (bs.traf.actwp.nextaltco>=-0.1) * \
                           np.logical_or(self.swtod * (bs.traf.alt>bs.traf.actwp.nextaltco) * (self.dist2wp < self.dist2vs),
                                         bs.traf.alt<bs.traf.actwp.nextaltco)

        #print("self.dist2vs =",self.dist2vs)
>>>>>>> 8382e604

        # If not lnav:Climb/descend if doing so before lnav/vnav was switched off
        #    (because there are no more waypoints). This is needed
        #    to continue descending when you get into a conflict
        #    while descending to the destination (the last waypoint)
        #    Use 0.1 nm (185.2 m) circle in case turndist might be zero
<<<<<<< HEAD
        self.swvnavvs = bs.traf.swvnav * np.where( bs.traf.swlnav, startdescent,
                                        dist2wp <= np.maximum( 185.2, bs.traf.actwp.turndist ) )

        # Recalculate V/S based on current altitude and distance to next alt constraint
        # How much time do we have before we need to descend?

        t2go2alt = np.maximum( 0., ( dist2wp + bs.traf.actwp.xtoalt - bs.traf.actwp.turndist ) ) \
                                    / np.maximum( 0.5, bs.traf.gs )

        # use steepness to calculate V/S unless we need to descend faster
        bs.traf.actwp.vs = np.maximum( self.steepness * bs.traf.gs, \
                                np.abs( ( bs.traf.actwp.nextaltco - bs.traf.alt ) )  \
                                / np.maximum( 1.0, t2go2alt ) )
=======
        self.swvnavvs = bs.traf.swvnav * np.where(bs.traf.swlnav, startdescorclimb,
                                        self.dist2wp <= np.maximum(0.1*nm,bs.traf.actwp.turndist))

        # Recalculate V/S based on current altitude and distance to next alt constraint
        # How much time do we have before we need to descend?
        # Now done in ComputeVNAV
        # See ComputeVNAV for bs.traf.actwp.vs calculation
>>>>>>> 8382e604

        self.vnavvs = np.where( self.swvnavvs, bs.traf.actwp.vs, self.vnavvs )
        # was: self.vnavvs  = np.where(self.swvnavvs, self.steepness * bs.traf.gs, self.vnavvs)

<<<<<<< HEAD
        # self.vs = np.where(self.swvnavvs, self.vnavvs, bs.traf.apvsdef * bs.traf.limvs_flag)
        selvs = np.where( abs( bs.traf.selvs ) > 0.1, bs.traf.selvs, bs.traf.apvsdef )  # m/s
        self.vs = np.where( self.swvnavvs, self.vnavvs, selvs )
        self.alt = np.where( self.swvnavvs, bs.traf.actwp.nextaltco, bs.traf.selalt )
=======
        # self.vs = np.where(self.swvnavvs, self.vnavvs, self.vsdef * bs.traf.limvs_flag)
        # for VNAV use fixed V/S and change start of descent
        selvs = np.where(abs(bs.traf.selvs) > 0.1, bs.traf.selvs, self.vsdef) # m/s
        self.vs  = np.where(self.swvnavvs, self.vnavvs, selvs)
        self.alt = np.where(self.swvnavvs, bs.traf.actwp.nextaltco, bs.traf.selalt)
>>>>>>> 8382e604

        # When descending or climbing in VNAV also update altitude command of select/hold mode
        bs.traf.selalt = np.where( self.swvnavvs, bs.traf.actwp.nextaltco, bs.traf.selalt )

        # LNAV commanded track angle
        self.trk = np.where( bs.traf.swlnav, self.qdr2wp, self.trk )

        # FMS speed guidance: anticipate accel/decel distance for next leg or turn

        # Calculate actual distance it takes to decelerate/accelerate based on two cases: turning speed (decel)

        # Normally next leg speed (actwp.spd) but in case we fly turns with a specified turn speed
        # use the turn speed

        # Is turn speed specified and are we not already slow enough? We only decelerate for turns, not accel.
<<<<<<< HEAD
        turntas = np.where( bs.traf.actwp.turnspd > 0.0, vcas2tas( bs.traf.actwp.turnspd, bs.traf.alt ),
                                 -1.0 + 0.*bs.traf.tas )
        swturnspd = bs.traf.actwp.flyturn * ( turntas > 0.0 ) * ( bs.traf.actwp.turnspd > 0.0 )
        turntasdiff = np.maximum( 0., ( bs.traf.tas - turntas ) * ( turntas > 0.0 ) )

        # t = (v1-v0)/a ; x = v0*t+1/2*a*t*t => dx = (v1*v1-v0*v0)/ (2a)
        ax = bs.traf.perf.acceleration()
        dxturnspdchg = distaccel( turntas, bs.traf.tas, ax )
=======
        turntas       = np.where(bs.traf.actwp.nextturnspd>0.0, vcas2tas(bs.traf.actwp.nextturnspd, bs.traf.alt),
                                 -1.0+0.*bs.traf.tas)
        # Switch is now whether the aircraft has any turn waypoints
        swturnspd     = bs.traf.actwp.nextturnidx > 0
        turntasdiff   = np.maximum(0.,(bs.traf.tas - turntas)*(turntas>0.0))

        # t = (v1-v0)/a ; x = v0*t+1/2*a*t*t => dx = (v1*v1-v0*v0)/ (2a)
        dxturnspdchg = distaccel(turntas,bs.traf.perf.vmax, bs.traf.perf.axmax)
>>>>>>> 8382e604
#        dxturnspdchg = 0.5*np.abs(turntas*turntas-bs.traf.tas*bs.traf.tas)/(np.sign(turntas-bs.traf.tas)*np.maximum(0.01,np.abs(ax)))
#        dxturnspdchg  = np.where(swturnspd, np.abs(turntasdiff)/np.maximum(0.01,ax)*(bs.traf.tas+0.5*np.abs(turntasdiff)),
#                                                                   0.0*bs.traf.tas)

        # Decelerate or accelerate for next required speed because of speed constraint or RTA speed
<<<<<<< HEAD
        nexttas = vcasormach2tas( bs.traf.actwp.nextspd, bs.traf.alt )
=======
        # Note that because nextspd comes from the stack, and can be either a mach number or
        # a calibrated airspeed, it can only be converted from Mach / CAS [kts] to TAS [m/s]
        # once the altitude is known.
        nexttas = vcasormach2tas(bs.traf.actwp.nextspd, bs.traf.alt)

>>>>>>> 8382e604
#        tasdiff   = (nexttas - bs.traf.tas)*(bs.traf.actwp.spd>=0.) # [m/s]


        # t = (v1-v0)/a ; x = v0*t+1/2*a*t*t => dx = (v1*v1-v0*v0)/ (2a)

<<<<<<< HEAD
        dxspdconchg = distaccel( bs.traf.tas, nexttas, ax )

        # Check also whether VNAVSPD is on, if not, SPD SEL has override for next leg
        # and same for turn logic
        usenextspdcon = ( dist2wp < dxspdconchg ) * ( bs.traf.actwp.nextspd > -990. ) * \
                            bs.traf.swvnavspd * bs.traf.swvnav * bs.traf.swlnav
        useturnspd = np.logical_or( bs.traf.actwp.turntonextwp, ( dist2wp < dxturnspdchg + bs.traf.actwp.turndist ) * \
                                                              swturnspd * bs.traf.swvnavspd * bs.traf.swvnav * bs.traf.swlnav )
=======
        dxspdconchg = distaccel(bs.traf.tas, nexttas, bs.traf.perf.axmax)

        qdrturn, dist2turn = geo.qdrdist(bs.traf.lat, bs.traf.lon,
                                        bs.traf.actwp.nextturnlat, bs.traf.actwp.nextturnlon)

        self.qdrturn = qdrturn
        dist2turn = dist2turn * nm

        # Where we don't have a turn waypoint, as in turn idx is negative, then put distance
        # as Earth circumference.
        self.dist2turn = np.where(bs.traf.actwp.nextturnidx > 0, dist2turn, 40075000)

        # Check also whether VNAVSPD is on, if not, SPD SEL has override for next leg
        # and same for turn logic
        usenextspdcon = (self.dist2wp < dxspdconchg)*(bs.traf.actwp.nextspd>-990.) * \
                            bs.traf.swvnavspd*bs.traf.swvnav*bs.traf.swlnav
        useturnspd = np.logical_or(bs.traf.actwp.turntonextwp,
                                   (self.dist2turn < (dxturnspdchg+bs.traf.actwp.turndist)) * \
                                        swturnspd*bs.traf.swvnavspd*bs.traf.swvnav*bs.traf.swlnav)
>>>>>>> 8382e604

        # Hold turn mode can only be switched on here, cannot be switched off here (happeps upon passing wp)
        bs.traf.actwp.turntonextwp = np.logical_or( bs.traf.actwp.turntonextwp, useturnspd )

        # Which CAS/Mach do we have to keep? VNAV, last turn or next turn?
        oncurrentleg = ( abs( degto180( bs.traf.trk - qdr ) ) < 2.0 )  # [deg]
        inoldturn = ( bs.traf.actwp.oldturnspd > 0. ) * np.logical_not( oncurrentleg )

        # Avoid using old turning speeds when turning of this leg to the next leg
        # by disabling (old) turningspd when on leg
<<<<<<< HEAD
        bs.traf.actwp.oldturnspd = np.where( oncurrentleg * ( bs.traf.actwp.oldturnspd > 0. ), -999.,
                                            bs.traf.actwp.oldturnspd )
=======
        bs.traf.actwp.oldturnspd = np.where(oncurrentleg*(bs.traf.actwp.oldturnspd>0.), -998.,
                                            bs.traf.actwp.oldturnspd)
>>>>>>> 8382e604

        # turnfromlastwp can only be switched off here, not on (latter happens upon passing wp)
        bs.traf.actwp.turnfromlastwp = np.logical_and( bs.traf.actwp.turnfromlastwp, inoldturn )

        # Select speed: turn sped, next speed constraint, or current speed constraint
<<<<<<< HEAD
        bs.traf.selspd = np.where( useturnspd, bs.traf.actwp.turnspd,
                                  np.where( usenextspdcon, bs.traf.actwp.nextspd,
                                           np.where( ( bs.traf.actwp.spdcon >= 0 ) * bs.traf.swvnavspd, bs.traf.actwp.spd,
                                                                            bs.traf.selspd ) ) )
=======
        bs.traf.selspd = np.where(useturnspd,bs.traf.actwp.nextturnspd,
                                  np.where(usenextspdcon, bs.traf.actwp.nextspd,
                                           np.where((bs.traf.actwp.spdcon>=0)*bs.traf.swvnavspd,bs.traf.actwp.spd,
                                                                            bs.traf.selspd)))
>>>>>>> 8382e604

        # Temporary override when still in old turn
<<<<<<< HEAD
        bs.traf.selspd = np.where( inoldturn * ( bs.traf.actwp.oldturnspd > 0. ) * bs.traf.swvnavspd * bs.traf.swvnav * bs.traf.swlnav,
                                  bs.traf.actwp.oldturnspd, bs.traf.selspd )

        # debug if inoldturn[0]:
        # debug     print("inoldturn bs.traf.trk =",bs.traf.trk[0],"qdr =",qdr)
        # debug elif usenextspdcon[0]:
        # debug     print("usenextspdcon")
        # debug elif useturnspd[0]:
        # debug     print("useturnspd")
        # debug elif bs.traf.actwp.spdcon>0:
        # debug     print("using current speed constraint")
        # debug else:
        # debug     print("no speed given")
=======
        bs.traf.selspd = np.where(inoldturn*(bs.traf.actwp.oldturnspd>0.)*bs.traf.swvnavspd*bs.traf.swvnav*bs.traf.swlnav,
                                  bs.traf.actwp.oldturnspd,bs.traf.selspd)

        self.inturn = np.logical_or(useturnspd,inoldturn)

        #debug if inoldturn[0]:
        #debug     print("inoldturn bs.traf.trk =",bs.traf.trk[0],"qdr =",qdr)
        #debug elif usenextspdcon[0]:
        #debug     print("usenextspdcon")
        #debug elif useturnspd[0]:
        #debug     print("useturnspd")
        #debug elif bs.traf.actwp.spdcon>0:
        #debug     print("using current speed constraint")
        #debug else:
        #debug     print("no speed given")
>>>>>>> 8382e604

        # Below crossover altitude: CAS=const, above crossover altitude: Mach = const
        self.tas = vcasormach2tas( bs.traf.selspd, bs.traf.alt )

<<<<<<< HEAD
        return

    def ComputeVNAV( self, idx, toalt, xtoalt, torta, xtorta ):
        # debug print ("ComputeVNAV for",bs.traf.id[idx],":",toalt/ft,"ft  ",xtoalt/nm,"nm")

        # Check if there is a target altitude and VNAV is on, else return doing nothing
        if toalt < 0 or not bs.traf.swvnav[idx]:
            self.dist2vs[idx] = -999.  # dist to next wp will never be less than this, so VNAV will do nothing
            return

        # Flat earth distance to next wp
        dy = ( bs.traf.actwp.lat[idx] - bs.traf.lat[idx] )  # [deg lat = 60. nm]
        dx = ( bs.traf.actwp.lon[idx] - bs.traf.lon[idx] ) * bs.traf.coslat[idx]  # [corrected deg lon = 60. nm]
        legdist = 60. * nm * np.sqrt( dx * dx + dy * dy )  # [m]

        # Check  whether active waypoint speed needs to be adjusted for RTA
        # sets bs.traf.actwp.spd, if necessary
        # debug print("xtorta+legdist =",(xtorta+legdist)/nm)
        self.setspeedforRTA( idx, torta, xtorta + legdist )  # all scalar

=======
    def ComputeVNAV(self, idx, toalt, xtoalt, torta, xtorta):
        """
        This function to do VNAV (and RTA) calculations is only called only once per leg.
        If:
         - switching to next waypoint
         - when VNAV is activated
         - when a DIRECT is given

        It prepares the profile of this leg using the the current altitude and the next altitude constraint (nextaltco).
        The distance to the next altitude constraint is given by xtoalt [m] after active waypoint.

        Options are (classic VNAV logic, swtoc and swtod True):
        - no altitude constraint in the future, do nothing
        - Top of CLimb logic (swtoc=True): if next altitude constrain is baove us, climb as soon as possible with default steepness
        - Top of Descent Logic (swtod =True) Use ToD logic: descend as late aspossible, based on
          steepness. Prepare a ToD somewhere on the leg if necessary based on distance to next altitude constraint.
          This is done by calculating distance to next waypoint where descent should start

        Alternative logic (e.g. for UAVs or GA):
        - swtoc=False and next alt co is above us, climb with the angle/steepness needed to arrive at the altitude at
        the waypoint with the altitude constraint (xtoalt m after active waypoint)
        - swtod=False and next altco is below us, descend with the angle/steepness needed to arrive at at the altitude at
        the waypoint with the altitude constraint (xtoalt m after active waypoint)

        Output if this function:
        self.dist2vs = distance 2 next waypoint where climb/descent needs to activated
        bs.traf.actwp.vs =  V/S to be used during climb/descent part, so when dist2wp<dist2vs [m] (to next waypoint)
        """

        #print ("ComputeVNAV for",bs.traf.id[idx],":",toalt/ft,"ft  ",xtoalt/nm,"nm")
        #print("Called by",callstack()[1].function)

        # Check  whether active waypoint speed needs to be adjusted for RTA
        # sets bs.traf.actwp.spd, if necessary
        # debug print("xtorta+legdist =",(xtorta+legdist)/nm)
        self.setspeedforRTA(idx, torta, xtorta + self.dist2wp[idx])  # all scalar

        # Check if there is a target altitude and VNAV is on, else return doing nothing
        if toalt < 0 or not bs.traf.swvnav[idx]:
            self.dist2vs[idx] = -999999. #dist to next wp will never be less than this, so VNAV will do nothing
            return

>>>>>>> 8382e604
        # So: somewhere there is an altitude constraint ahead
        # Compute proper values for bs.traf.actwp.nextaltco, self.dist2vs, self.alt, bs.traf.actwp.vs
        # Descent VNAV mode (T/D logic)
        #
        # xtoalt  =  distance to go to next altitude constraint at a waypoint in the route
        #            (could be beyond next waypoint) [m]
        #
        # toalt   = altitude at next waypoint with an altitude constraint
        #
        # dist2vs = autopilot starts climb or descent when the remaining distance to next waypoint
        #           is this distance
        #
        #
        # VNAV Guidance principle:
        #
        #
        #                          T/C------X---T/D
        #                           /    .        \
        #                          /     .         \
        #       T/C----X----.-----X      .         .\
        #       /           .            .         . \
        #      /            .            .         .  X---T/D
        #     /.            .            .         .        \
        #    / .            .            .         .         \
        #   /  .            .            .         .         .\
        # pos  x            x            x         x         x X
        #
        #
        #  X = waypoint with alt constraint  x = Wp without prescribed altitude
        #
        # - Ignore and look beyond waypoints without an altitude constraint
        # - Climb as soon as possible after previous altitude constraint
        #   and climb as fast as possible, so arriving at alt earlier is ok
        # - Descend at the latest when necessary for next altitude constraint
        #   which can be many waypoints beyond current actual waypoint
<<<<<<< HEAD


        # VNAV Descent mode
        if bs.traf.alt[idx] > toalt + 10. * ft:


            # Calculate max allowed altitude at next wp (above toalt)
            bs.traf.actwp.nextaltco[idx] = min( bs.traf.alt[idx], toalt + xtoalt * self.steepness )  # [m] next alt constraint
            bs.traf.actwp.xtoalt[idx] = xtoalt  # [m] distance to next alt constraint measured from next waypoint


            # Dist to waypoint where descent should start [m]
            self.dist2vs[idx] = bs.traf.actwp.turndist[idx] + \
                               np.abs( bs.traf.alt[idx] - bs.traf.actwp.nextaltco[idx] ) / self.steepness
            # print("self.dist2vs=",self.dist2vs)

            # Flat earth distance to next wp
            dy = ( bs.traf.actwp.lat[idx] - bs.traf.lat[idx] )  # [deg lat = 60. nm]
            dx = ( bs.traf.actwp.lon[idx] - bs.traf.lon[idx] ) * bs.traf.coslat[idx]  # [corrected deg lon = 60. nm]
            legdist = 60. * nm * np.sqrt( dx * dx + dy * dy )  # [m]
=======
        epsalt = 2.*ft # deadzone
        if bs.traf.alt[idx] > toalt + epsalt:
            # Stop potential current climb (e.g. due to not making it to previous altco)
            # then stop immediately, as in: do not make it worse.
            if bs.traf.vs[idx]>0.0001:
                self.vnavvs[idx] = 0.0
                self.alt = bs.traf.alt[idx]
                if bs.traf.swvnav[idx]:
                    bs.traf.selalt[idx] = bs.traf.alt[idx]

            # Descent modes: VNAV (= swtod/Top of Descent logic) or aiming at next alt constraint

            # Calculate max allowed altitude at next wp (above toalt)
            bs.traf.actwp.nextaltco[idx] = toalt  # [m] next alt constraint
            bs.traf.actwp.xtoalt[idx]    = xtoalt # [m] distance to next alt constraint measured from next waypoint


            # VNAV ToD logic
            if self.swtod[idx]:
                # Get distance to waypoint
                self.dist2wp[idx] = nm*geo.kwikdist(bs.traf.lat[idx], bs.traf.lon[idx],
                                                 bs.traf.actwp.lat[idx],
                                                 bs.traf.actwp.lon[idx])  # was not always up to date, so update first
>>>>>>> 8382e604

                # Distance to next waypoint where we need to start descent (top of descent) [m]
                descdist = abs(bs.traf.alt[idx] - toalt) / self.steepness  # [m] required length for descent
                self.dist2vs[idx] = descdist - xtoalt   # [m] part of that length on this leg

<<<<<<< HEAD
            # If the descent is urgent, descend with maximum steepness
            if legdist < self.dist2vs[idx]:  # [m]
                self.alt[idx] = bs.traf.actwp.nextaltco[idx]  # dial in altitude of next waypoint as calculated

                t2go = max( 0.1, legdist + xtoalt ) / max( 0.01, bs.traf.gs[idx] )
                bs.traf.actwp.vs[idx] = ( bs.traf.actwp.nextaltco[idx] - bs.traf.alt[idx] ) / t2go
=======
                print(bs.traf.id[idx],"traf.alt =",bs.traf.alt[idx]/ft,"ft toalt = ",toalt/ft,"ft descdist =",descdist/nm,"nm")
                print ("d2wp = ",self.dist2wp[idx]/nm,"nm d2vs = ",self.dist2vs[idx]/nm,"nm")
                print("xtoalt =",xtoalt/nm,"nm descdist =",descdist/nm,"nm")

                # Exceptions: Descend now? Or never on this leg?
                if self.dist2wp[idx] < self.dist2vs[idx]:  # Urgent descent, we're late![m]
                    # Descend now using whole remaining distance on leg to reach altitude
                    self.alt[idx] = bs.traf.actwp.nextaltco[idx]  # dial in altitude of next waypoint as calculated
                    t2go = self.dist2wp[idx]/max(0.01,bs.traf.gs[idx])
                    bs.traf.actwp.vs[idx] = (bs.traf.alt[idx]-toalt)/max(0.01,t2go)
>>>>>>> 8382e604

                elif xtoalt<descdist: # Not even descending is needed at next waypoint
                    # Top of decent needs to be on this leg, as next wp is in descent
                    bs.traf.actwp.vs[idx] = -abs(self.steepness) * (bs.traf.gs[idx] +
                                                                    (bs.traf.gs[idx] < 0.2 * bs.traf.tas[idx]) *
                                                                    bs.traf.tas[idx])

<<<<<<< HEAD
                bs.traf.actwp.vs[idx] = -self.steepness * ( bs.traf.gs[idx] +
                      ( bs.traf.gs[idx] < 0.2 * bs.traf.tas[idx] ) * bs.traf.tas[idx] )
=======
                else:
                    # else still level
                    bs.traf.actwp.vs[idx] = 0.0
>>>>>>> 8382e604

            else:
                # We are higher but swtod = False, so there is no ToD descent logic, simply aim at next altco
                steepness = (bs.traf.alt[idx]-bs.traf.actwp.nextaltco[idx])/(max(0.01,self.dist2wp[idx]+xtoalt))
                bs.traf.actwp.vs[idx] = -abs(steepness) * (bs.traf.gs[idx] +
                                                           (bs.traf.gs[idx] < 0.2 * bs.traf.tas[idx]) * bs.traf.tas[
                                                               idx])
        # VNAV climb mode: climb as soon as possible (T/C logic)
        elif bs.traf.alt[idx] < toalt - 10. * ft:
            # Stop potential current descent (e.g. due to not making it to previous altco)
            # then stop immediately, as in: do not make it worse.
            if bs.traf.vs[idx] < -0.0001:
                self.vnavvs[idx] = 0.0
                self.alt = bs.traf.alt[idx]
                if bs.traf.swvnav[idx]:
                    bs.traf.selalt[idx] = bs.traf.alt[idx]

            # Altitude we want to climb to: next alt constraint in our route (could be further down the route)
<<<<<<< HEAD
            bs.traf.actwp.nextaltco[idx] = toalt  # [m]
            bs.traf.actwp.xtoalt[idx] = xtoalt  # [m] distance to next alt constraint measured from next waypoint
            self.alt[idx] = bs.traf.actwp.nextaltco[idx]  # dial in altitude of next waypoint as calculated
            self.dist2vs[idx] = 99999.*nm  # [m] Forces immediate climb as current distance to next wp will be less

            # Flat earth distance to next wp
            dy = ( bs.traf.actwp.lat[idx] - bs.traf.lat[idx] )
            dx = ( bs.traf.actwp.lon[idx] - bs.traf.lon[idx] ) * bs.traf.coslat[idx]
            legdist = 60. * nm * np.sqrt( dx * dx + dy * dy )  # [m]
            t2go = max( 0.1, legdist + xtoalt ) / max( 0.01, bs.traf.gs[idx] )
            bs.traf.actwp.vs[idx] = np.maximum( self.steepness * bs.traf.gs[idx], \
                            ( bs.traf.actwp.nextaltco[idx] - bs.traf.alt[idx] ) / t2go )  # [m/s]
        # Level leg: never start V/S
        else:
            self.dist2vs[idx] = -999.  # [m]

=======
            bs.traf.actwp.nextaltco[idx] = toalt   # [m]
            bs.traf.actwp.xtoalt[idx]    = xtoalt  # [m] distance to next alt constraint measured from next waypoint
            self.alt[idx]          = bs.traf.actwp.nextaltco[idx]  # dial in altitude of next waypoint as calculated
            self.dist2vs[idx]      = 99999. #[m] Forces immediate climb as current distance to next wp will be less


            t2go = max(0.1, self.dist2wp[idx]+xtoalt) / max(0.01, bs.traf.gs[idx])
            if self.swtoc[idx]:
                steepness = self.steepness # default steepness
            else:
                steepness = (bs.traf.alt[idx] - bs.traf.actwp.nextaltco[idx]) / (max(0.01, self.dist2wp[idx] + xtoalt))

            bs.traf.actwp.vs[idx]  = np.maximum(steepness*bs.traf.gs[idx],
                                       (bs.traf.actwp.nextaltco[idx] - bs.traf.alt[idx]) / t2go) # [m/s]
        # Level leg: never start V/S
        else:
            self.dist2vs[idx] = -999.  # [m]
>>>>>>> 8382e604

        return

    def setspeedforRTA( self, idx, torta, xtorta ):
        # debug print("setspeedforRTA called, torta,xtorta =",torta,xtorta/nm)

        # Calculate required CAS to meet RTA
        # for aircraft nr. idx (scalar)
        if torta < -90. :  # -999 signals there is no RTA defined in remainder of route
            return False

<<<<<<< HEAD
        deltime = torta - bs.sim.simt  # Remaining time to next RTA [s] in simtime
        if deltime > 0:  # Still possible?
            trafax = abs( bs.traf.perf.acceleration()[idx] )
            gsrta = calcvrta( bs.traf.gs[idx], xtorta, deltime, trafax )

            # Subtract tail wind speed vector
            tailwind = ( bs.traf.windnorth[idx] * bs.traf.gsnorth[idx] + bs.traf.windeast[idx] * bs.traf.gseast[idx] ) / \
                         bs.traf.gs[idx] * bs.traf.gs[idx]
=======
        deltime = torta-bs.sim.simt # Remaining time to next RTA [s] in simtime
        if deltime>0: # Still possible?
            gsrta = calcvrta(bs.traf.gs[idx], xtorta,
                             deltime, bs.traf.perf.axmax[idx])

            # Subtract tail wind speed vector
            tailwind = (bs.traf.windnorth[idx]*bs.traf.gsnorth[idx] + bs.traf.windeast[idx]*bs.traf.gseast[idx]) / \
                        bs.traf.gs[idx]
>>>>>>> 8382e604

            # Convert to CAS
            rtacas = tas2cas( gsrta - tailwind, bs.traf.alt[idx] )

            # Performance limits on speed will be applied in traf.update
            if bs.traf.actwp.spdcon[idx] < 0. and bs.traf.swvnavspd[idx]:
                bs.traf.actwp.spd[idx] = rtacas
                # print("setspeedforRTA: xtorta =",xtorta)

            return rtacas
        else:
            return False

<<<<<<< HEAD

    def selaltcmd( self, idx, alt, vspd=None ):
        """ Select altitude command: ALT acid, alt, [vspd] """
        bs.traf.selalt[idx] = alt
        bs.traf.swvnav[idx] = False
=======
    @stack.command(name='ALT')
    def selaltcmd(self, idx: 'acid', alt: 'alt', vspd: 'vspd'=None):
        """ ALT acid, alt, [vspd] 
        
            Select autopilot altitude command."""
        bs.traf.selalt[idx]   = alt
        bs.traf.swvnav[idx]   = False
>>>>>>> 8382e604

        # Check for optional VS argument
        if vspd:
            bs.traf.selvs[idx] = vspd
        else:
            if not isinstance( idx, Collection ):
                idx = np.array( [idx] )
            delalt = alt - bs.traf.alt[idx]
            # Check for VS with opposite sign => use default vs
            # by setting autopilot vs to zero
            oppositevs = np.logical_and( bs.traf.selvs[idx] * delalt < 0., abs( bs.traf.selvs[idx] ) > 0.01 )

            bs.traf.selvs[idx[oppositevs]] = 0.

<<<<<<< HEAD
    def selvspdcmd( self, idx, vspd ):
        """ Vertical speed autopilot command: VS acid vspd """
        bs.traf.selvs[idx] = vspd  # [fpm]
        # bs.traf.vs[idx] = vspd
        bs.traf.swvnav[idx] = False

    def selhdgcmd( self, idx, hdg ):  # HDG command
        """ Select heading command: HDG acid, hdg """
        if not isinstance( idx, Collection ):
            idx = np.array( [idx] )
        if not isinstance( hdg, Collection ):
            hdg = np.array( [hdg] )
=======
    @stack.command(name='VS')
    def selvspdcmd(self, idx: 'acid', vspd:'vspd'):
        """ VS acid,vspd (ft/min)

            Vertical speed command (autopilot) """
        bs.traf.selvs[idx] = vspd #[fpm]
        # bs.traf.vs[idx] = vspd
        bs.traf.swvnav[idx] = False

    @stack.command(name='HDG', aliases=("HEADING", "TURN"))
    def selhdgcmd(self, idx: 'acid', hdg: 'hdg'):  # HDG command
        """ HDG acid,hdg (deg,True or Magnetic)
        
            Autopilot select heading command. """
        if not isinstance(idx, Collection):
            idx = np.array([idx])
        if not isinstance(hdg, Collection):
            hdg = np.array([hdg])
>>>>>>> 8382e604
        # If there is wind, compute the corresponding track angle
        if bs.traf.wind.winddim > 0:
            ab50 = bs.traf.alt[idx] > 50.0 * ft
            bel50 = np.logical_not( ab50 )
            iab = idx[ab50]
            ibel = idx[bel50]

            tasnorth = bs.traf.tas[iab] * np.cos( np.radians( hdg[ab50] ) )
            taseast = bs.traf.tas[iab] * np.sin( np.radians( hdg[ab50] ) )
            vnwnd, vewnd = bs.traf.wind.getdata( bs.traf.lat[iab], bs.traf.lon[iab], bs.traf.alt[iab] )
            gsnorth = tasnorth + vnwnd
            gseast = taseast + vewnd
            self.trk[iab] = np.degrees( np.arctan2( gseast, gsnorth ) ) % 360.
            self.trk[ibel] = hdg
        else:
            self.trk[idx] = hdg

        bs.traf.swlnav[idx] = False
        # Everything went ok!
        return True

<<<<<<< HEAD
    def selspdcmd( self, idx, casmach ):  # SPD command
        """ Select speed command: SPD acid, casmach (= CASkts/Mach) """
=======
    @stack.command(name='SPD', aliases=("SPEED",))
    def selspdcmd(self, idx: 'acid', casmach: 'spd'):  # SPD command
        """ SPD acid, casmach (= CASkts/Mach) 
        
            Select autopilot speed. """
>>>>>>> 8382e604
        # Depending on or position relative to crossover altitude,
        # we will maintain CAS or Mach when altitude changes
        # We will convert values when needed
        bs.traf.selspd[idx] = casmach

        # Used to be: Switch off VNAV: SPD command overrides
        bs.traf.swvnavspd[idx] = False
        return True

<<<<<<< HEAD
    def setdestorig( self, cmd, idx, *args ):
        if len( args ) == 0:
            if cmd == 'DEST':
                return True, 'DEST ' + bs.traf.id[idx] + ': ' + self.dest[idx]
            return True, 'ORIG ' + bs.traf.id[idx] + ': ' + self.orig[idx]

        route = self.route[idx]
        name = args[0]
        apidx = bs.navdb.getaptidx( name )
=======
    @stack.command(name='DEST')
    def setdest(self, acidx: 'acid', wpname:'wpt' = None):
        ''' DEST acid, latlon/airport
>>>>>>> 8382e604

            Set destination of aircraft, aircraft wil fly to this airport. '''
        if wpname is None:
            return True, 'DEST ' + bs.traf.id[acidx] + ': ' + self.dest[acidx]
        route = self.route[acidx]
        apidx = bs.navdb.getaptidx(wpname)
        if apidx < 0:
<<<<<<< HEAD
            if cmd == "DEST" and bs.traf.ap.route[idx].nwp > 0:
                reflat = bs.traf.ap.route[idx].wplat[-1]
                reflon = bs.traf.ap.route[idx].wplon[-1]
=======
            if bs.traf.ap.route[acidx].nwp > 0:
                reflat = bs.traf.ap.route[acidx].wplat[-1]
                reflon = bs.traf.ap.route[acidx].wplon[-1]
>>>>>>> 8382e604
            else:
                reflat = bs.traf.lat[acidx]
                reflon = bs.traf.lon[acidx]

<<<<<<< HEAD
            success, posobj = txt2pos( name, reflat, reflon )
=======
            success, posobj = txt2pos(wpname, reflat, reflon)
>>>>>>> 8382e604
            if success:
                lat = posobj.lat
                lon = posobj.lon
            else:
<<<<<<< HEAD
                return False, ( cmd + ": Position " + name + " not found." )
=======
                return False, "DEST: Position " + wpname + " not found."
>>>>>>> 8382e604

        else:
            lat = bs.navdb.aptlat[apidx]
            lon = bs.navdb.aptlon[apidx]

        self.dest[acidx] = wpname
        iwp = route.addwpt(acidx, self.dest[acidx], route.dest,
                           lat, lon, 0.0, bs.traf.cas[acidx])
        # If only waypoint: activate
        if (iwp == 0) or (self.orig[acidx] != "" and route.nwp == 2):
            bs.traf.actwp.lat[acidx] = route.wplat[iwp]
            bs.traf.actwp.lon[acidx] = route.wplon[iwp]
            bs.traf.actwp.nextaltco[acidx] = route.wpalt[iwp]
            bs.traf.actwp.spd[acidx] = route.wpspd[iwp]

            bs.traf.swlnav[acidx] = True
            bs.traf.swvnav[acidx] = True
            route.iactwp = iwp
            route.direct(acidx, route.wpname[iwp])

        # If not found, say so
        elif iwp < 0:
            return False, ('DEST position'+self.dest[acidx] + " not found.")

    @stack.command(name='ORIG')
    def setorig(self, acidx: 'acid', wpname: 'wpt' = None):
        ''' ORIG acid, latlon/airport

            Set origin of aircraft. '''
        if wpname is None:
            return True, 'ORIG ' + bs.traf.id[acidx] + ': ' + self.orig[acidx]
        route = self.route[acidx]
        apidx = bs.navdb.getaptidx(wpname)
        if apidx < 0:
            if bs.traf.ap.route[acidx].nwp > 0:
                reflat = bs.traf.ap.route[acidx].wplat[-1]
                reflon = bs.traf.ap.route[acidx].wplon[-1]
            else:
                reflat = bs.traf.lat[acidx]
                reflon = bs.traf.lon[acidx]

<<<<<<< HEAD
        if cmd == "DEST":
            self.dest[idx] = name
            iwp = route.addwpt( idx, self.dest[idx], route.dest,
                               lat, lon, 0.0, bs.traf.cas[idx] )
            # If only waypoint: activate
            if ( iwp == 0 ) or ( self.orig[idx] != "" and route.nwp == 2 ):
                bs.traf.actwp.lat[idx] = route.wplat[iwp]
                bs.traf.actwp.lon[idx] = route.wplon[iwp]
                bs.traf.actwp.nextaltco[idx] = route.wpalt[iwp]
                bs.traf.actwp.spd[idx] = route.wpspd[iwp]

                bs.traf.swlnav[idx] = True
                bs.traf.swvnav[idx] = True
                route.iactwp = iwp
                route.direct( idx, route.wpname[iwp] )

            # If not found, say so
            elif iwp < 0:
                return False, ( 'DEST' + self.dest[idx] + " not found." )
=======
            success, posobj = txt2pos(wpname, reflat, reflon)
            if success:
                lat = posobj.lat
                lon = posobj.lon
            else:
                return False, ("ORIG: Position " + wpname + " not found.")
>>>>>>> 8382e604

        else:
<<<<<<< HEAD
            self.orig[idx] = name
            apidx = bs.navdb.getaptidx( name )

            if apidx < 0:

                if cmd == "ORIG" and bs.traf.ap.route[idx].nwp > 0:
                    reflat = bs.traf.ap.route[idx].wplat[0]
                    reflon = bs.traf.ap.route[idx].wplon[0]
                else:
                    reflat = bs.traf.lat[idx]
                    reflon = bs.traf.lon[idx]

                success, posobj = txt2pos( name, reflat, reflon )
                if success:
                    lat = posobj.lat
                    lon = posobj.lon
                else:
                    return False, ( cmd + ": Orig " + name + " not found." )


            iwp = route.addwpt( idx, self.orig[idx], route.orig,
                               lat, lon, 0.0, bs.traf.cas[idx] )
            if iwp < 0:
                return False, ( self.orig[idx] + " not found." )

    def setLNAV( self, idx, flag=None ):
        """ Set LNAV on or off for specific or for all aircraft """
        if not isinstance( idx, Collection ):
=======
            lat = bs.navdb.aptlat[apidx]
            lon = bs.navdb.aptlon[apidx]

        # Origin: bookkeeping only for now, store in route as origin
        self.orig[acidx] = wpname
        iwp = route.addwpt(acidx, self.orig[acidx], route.orig,
                           lat, lon, 0.0, bs.traf.cas[acidx])
        if iwp < 0:
            return False, (self.orig[acidx] + " not found.")

    @stack.command(name='LNAV')
    def setLNAV(self, idx: 'acid', flag: 'bool'=None):
        """ LNAV acid,[ON/OFF]
        
            LNAV (lateral FMS mode) switch for autopilot """
        if not isinstance(idx, Collection):
>>>>>>> 8382e604
            if idx is None:
                # All aircraft are targeted
                bs.traf.swlnav = np.array( bs.traf.ntraf * [flag] )
            else:
                # Prepare for the loop
                idx = np.array( [idx] )

        # Set LNAV for all aircraft in idx array
        output = []
        for i in idx:
            if flag is None:
                output.append( bs.traf.id[i] + ": LNAV is " + ( "ON" if bs.traf.swlnav[i] else "OFF" ) )

            elif flag:
                route = self.route[i]
                if route.nwp <= 0:
                    return False, ( "LNAV " + bs.traf.id[i] + ": no waypoints or destination specified" )
                elif not bs.traf.swlnav[i]:
                   bs.traf.swlnav[i] = True
                   route.direct( i, route.wpname[route.findact( i )] )
            else:
                bs.traf.swlnav[i] = False
<<<<<<< HEAD
        if flag == None:
            return True, '\n'.join( output )

    def setVNAV( self, idx, flag=None ):
        """ Set VNAV on or off for specific or for all aircraft """
        if not isinstance( idx, Collection ):
=======
        if flag is None:
            return True, '\n'.join(output)

    @stack.command(name='VNAV')
    def setVNAV(self, idx: 'acid', flag: 'bool'=None):
        """ VNAV acid,[ON/OFF]
        
            Switch on/off VNAV mode, the vertical FMS mode (autopilot) """
        if not isinstance(idx, Collection):
>>>>>>> 8382e604
            if idx is None:
                # All aircraft are targeted
                bs.traf.swvnav = np.array( bs.traf.ntraf * [flag] )
                bs.traf.swvnavspd = np.array( bs.traf.ntraf * [flag] )
            else:
                # Prepare for the loop
<<<<<<< HEAD
                idx = np.array( [idx] )
=======
                idx = np.array([idx])
>>>>>>> 8382e604

        # Set VNAV for all aircraft in idx array
        output = []
        for i in idx:
            if flag is None:
                msg = bs.traf.id[i] + ": VNAV is " + "ON" if bs.traf.swvnav[i] else "OFF"
                if not bs.traf.swvnavspd[i]:
                    msg += " but VNAVSPD is OFF"
                output.append( bs.traf.id[i] + ": VNAV is " + "ON" if bs.traf.swvnav[i] else "OFF" )

            elif flag:
                if not bs.traf.swlnav[i]:
                    return False, ( bs.traf.id[i] + ": VNAV ON requires LNAV to be ON" )

                route = self.route[i]
                if route.nwp > 0:
                    bs.traf.swvnav[i] = True
                    bs.traf.swvnavspd[i] = True
                    self.route[i].calcfp()
                    actwpidx = self.route[i].iactwp
                    self.ComputeVNAV( i, self.route[i].wptoalt[actwpidx], self.route[i].wpxtoalt[actwpidx], \
                                     self.route[i].wptorta[actwpidx], self.route[i].wpxtorta[actwpidx] )
                    bs.traf.actwp.nextaltco[i] = self.route[i].wptoalt[actwpidx]

                else:
                    return False, ( "VNAV " + bs.traf.id[i] + ": no waypoints or destination specified" )
            else:
                bs.traf.swvnav[i] = False
                bs.traf.swvnavspd[i] = False
        if flag == None:
            return True, '\n'.join( output )

def calcvrta( v0, dx, deltime, trafax ):
    # Calculate required target ground speed v1 [m/s]
    # to meet an RTA at this leg
    #
    # Arguments are scalar
    #
    #   v0      = current ground speed [m/s]
    #   dx      = leg distance [m]
    #   deltime = time left till RTA[s]
    #   trafax  = horizontal acceleration [m/s2]

    # Set up variables
    dt = deltime

    # Do we need decelerate or accelerate
    if v0 * dt < dx:
        ax = max( 0.01, abs( trafax ) )
    else:
        ax = -max( 0.01, abs( trafax ) )

    # Solve 2nd order equation for v1 which results from:
    #
    #   dx = 0.5*(v0+v1)*dtacc + v1 * dtconst
    #   dt = trta - tnow = dtacc + dtconst
    #   dtacc = (v1-v0)/ax
    #
    # with unknown dtconst, dtacc, v1
    #
    # -.5/ax * v1**2  +(v0/ax+dt)*v1 -0.5*v0**2 / ax - dx =0

    a = -0.5 / ax
    b = ( v0 / ax + dt )
    c = -0.5 * v0 * v0 / ax - dx

    D = b * b - 4. * a * c

    # Possibly two v1 solutions
    vlst = []

    if D >= 0.:
        x1 = ( -b - sqrt( D ) ) / ( 2. * a )
        x2 = ( -b + sqrt( D ) ) / ( 2. * a )

        # Check solutions for v1
        for v1 in ( x1, x2 ):
            dtacc = ( v1 - v0 ) / ax
            dtconst = dt - dtacc

            # Physically possible: both dtacc and dtconst >0
            if dtacc >= 0 and dtconst >= 0.:
                vlst.append( v1 )

    if len( vlst ) == 0:  # Not possible? Maybe borderline, so then simple calculation
        vtarg = dx / dt

    # Just in case both would be valid, take closest to v0
    elif len( vlst ) == 2:
        vtarg = vlst[int( abs( vlst[1] - v0 ) < abs( vlst[0] - v0 ) )]

    # Normal case is one solution
    else:
        vtarg = vlst[0]

    return vtarg

def distaccel( v0, v1, axabs ):
    """Calculate distance travelled during acceleration/deceleration
    v0 = start speed, v1 = endspeed, axabs = magnitude of accel/decel
    accel/decel is detemremind by sign of v1-v0
    axabs is acceleration/deceleration of which absolute value will be used
    solve for x: x = vo*t + 1/2*a*t*t    v = v0 + a*t """
    return 0.5 * np.abs( v1 * v1 - v0 * v0 ) / np.maximum( .001, np.abs( axabs ) )<|MERGE_RESOLUTION|>--- conflicted
+++ resolved
@@ -17,14 +17,7 @@
 except ImportError:
     # In python <3.3 collections.abc doesn't exist
     from collections import Collection
-<<<<<<< HEAD
-
-bs.settings.set_variable_defaults( fms_dt=10.5 )
-
-
-class Autopilot( Entity, replaceable=True ):
-    def __init__( self ):
-=======
+
 import bluesky as bs
 from bluesky import stack
 from bluesky.tools import geo
@@ -43,7 +36,6 @@
 class Autopilot(Entity, replaceable=True):
     ''' BlueSky Autopilot implementation. '''
     def __init__(self):
->>>>>>> 8382e604
         super().__init__()
 
         # Standard self.steepness for descent
@@ -60,11 +52,6 @@
             self.vs = np.array( [] )
 
             # VNAV variables
-<<<<<<< HEAD
-            self.dist2vs = np.array( [] )  # distance from coming waypoint to TOD
-            self.swvnavvs = np.array( [] )  # whether to use given VS or not
-            self.vnavvs = np.array( [] )  # vertical speed in VNAV
-=======
             self.swtoc    = np.array([])  # ToC switch to switch on VNAV Top of Climb logic (default value True)
             self.swtod    = np.array([])  # ToD switch to switch on VNAV Top of Descent logic (default value True)
 
@@ -73,20 +60,14 @@
 
             self.swvnavvs = np.array([])  # whether to use given VS or not
             self.vnavvs   = np.array([])  # vertical speed in VNAV
->>>>>>> 8382e604
 
 
             # LNAV variables
-<<<<<<< HEAD
-            self.qdr2wp = np.array( [] )  # Direction to waypoint from the last time passing was checked
-                                         # to avoid 180 turns due to updated qdr shortly before passing wp
-=======
             self.qdr2wp      = np.array([]) # Direction to waypoint from the last time passing was checked
                                             # to avoid 180 turns due to updated qdr shortly before passing wp
             self.dist2wp     = np.array([]) # [m] Distance to active waypoint
             self.qdrturn     = np.array([]) # qdr to next turn]
             self.dist2turn   = np.array([]) # Distance to next turn [m]
->>>>>>> 8382e604
 
             self.inturn = np.array([]) # If we're in a turn maneuver or not
              # Traffic navigation information
@@ -112,13 +93,9 @@
         self.alt[-n:] = bs.traf.alt[-n:]
 
         # LNAV variables
-<<<<<<< HEAD
-        self.qdr2wp[-n:] = -999  # Direction to waypoint from the last time passing was checked
-=======
         self.qdr2wp[-n:] = -999.   # Direction to waypoint from the last time passing was checked
         self.dist2wp[-n:]  = -999. # Distance to go to next waypoint [nm]
 
->>>>>>> 8382e604
         # to avoid 180 turns due to updated qdr shortly before passing wp
 
         # VNAV Variables
@@ -134,15 +111,6 @@
         for ridx, acid in enumerate( bs.traf.id[-n:] ):
             self.route[ridx - n] = Route( acid )
 
-<<<<<<< HEAD
-    # no longer timed @timed_function(name='fms', dt=bs.settings.fms_dt, manual=True)
-    def update_fms( self, qdr, dist ):
-        # Check which aircraft i have reached their active waypoint
-        # Shift waypoints for aircraft i where necessary
-        # Reached function return list of indices where reached logic is True
-        for i in bs.traf.actwp.Reached( qdr, dist, bs.traf.actwp.flyby,
-                                       bs.traf.actwp.flyturn, bs.traf.actwp.turnrad, bs.traf.actwp.swlastwp ):
-=======
         # Default ToC/ToD logic on
         self.swtoc[-n:] = True
         self.swtod[-n:] = True
@@ -158,7 +126,6 @@
         """
         for i in bs.traf.actwp.Reached(qdr, dist, bs.traf.actwp.flyby,
                                        bs.traf.actwp.flyturn,bs.traf.actwp.turnrad,bs.traf.actwp.swlastwp):
->>>>>>> 8382e604
 
             # Save current wp speed for use on next leg when we pass this waypoint
             # VNAV speeds are always FROM-speeds, so we accelerate/decellerate at the waypoint
@@ -180,31 +147,18 @@
                     turnspd = bs.traf.tas[i]
 
                 if bs.traf.actwp.turnrad[i] > 0.:
-<<<<<<< HEAD
-                    bs.traf.aphi[i] = atan( turnspd * turnspd / ( bs.traf.actwp.turnrad[i] * nm * g0 ) )  # [rad]
-=======
                     self.turnphi[i] = atan(turnspd*turnspd/(bs.traf.actwp.turnrad[i]*nm*g0)) # [rad]
->>>>>>> 8382e604
                 else:
                     self.turnphi[i] = 0.0  # [rad] or leave untouched???
 
             else:
-<<<<<<< HEAD
-                bs.traf.aphi[i] = 0.0  # [rad] or leave untouched???
-=======
                 self.turnphi[i] = 0.0  #[rad] or leave untouched???
->>>>>>> 8382e604
 
             # Get next wp, if there still is one
             if not bs.traf.actwp.swlastwp[i]:
                 lat, lon, alt, bs.traf.actwp.nextspd[i], \
                 bs.traf.actwp.xtoalt[i], toalt, \
                     bs.traf.actwp.xtorta[i], bs.traf.actwp.torta[i], \
-<<<<<<< HEAD
-                    lnavon, flyby, flyturn, turnrad, turnspd, \
-                    bs.traf.actwp.next_qdr[i], bs.traf.actwp.swlastwp[i] = \
-                    self.route[i].getnextwp()  # note: xtoalt,toalt in [m]
-=======
                     lnavon, flyby, flyturn, turnrad, turnspd,\
                     bs.traf.actwp.next_qdr[i], bs.traf.actwp.swlastwp[i] =      \
                     self.route[i].getnextwp()  # [m] note: xtoalt,nextaltco are in meters
@@ -212,7 +166,6 @@
                 bs.traf.actwp.nextturnlat[i], bs.traf.actwp.nextturnlon[i], \
                 bs.traf.actwp.nextturnspd[i], bs.traf.actwp.nextturnrad[i], \
                 bs.traf.actwp.nextturnidx[i] = self.route[i].getnextturnwp()
->>>>>>> 8382e604
 
             # Prevent trying to activate the next waypoint when it was already the last waypoint
             else:
@@ -263,15 +216,6 @@
             if bs.traf.swvnavspd[i] and bs.traf.actwp.spd[i] >= 0.0:
                     bs.traf.selspd[i] = bs.traf.actwp.spd[i]
 
-<<<<<<< HEAD
-            # Update qdr and turndist for this new waypoint for ComputeVNAV
-            qdr[i], distnmi = geo.qdrdist( bs.traf.lat[i], bs.traf.lon[i],
-                                        bs.traf.actwp.lat[i], bs.traf.actwp.lon[i] )
-
-            dist[i] = distnmi * nm
-
-=======
->>>>>>> 8382e604
             # Update turndist so ComputeVNAV works, is there a next leg direction or not?
             if bs.traf.actwp.next_qdr[i] < -900.:
                 local_next_qdr = qdr[i]
@@ -297,13 +241,8 @@
 
             # Calculate turn dist (and radius which we do not use) now for scalar variable [i]
             bs.traf.actwp.turndist[i], dummy = \
-<<<<<<< HEAD
-                bs.traf.actwp.calcturn( bs.traf.tas[i], bs.traf.bank[i],
-                                        qdr[i], local_next_qdr, turnrad )  # update turn distance for VNAV
-=======
                 bs.traf.actwp.calcturn(bs.traf.tas[i], self.bankdef[i],
                                         qdr[i], local_next_qdr,turnrad)  # update turn distance for VNAV
->>>>>>> 8382e604
 
             # Reduce turn dist for reduced turnspd
             if bs.traf.actwp.flyturn[i] and bs.traf.actwp.turnrad[i] < 0.0 and bs.traf.actwp.turnspd[i] >= 0.:
@@ -328,15 +267,9 @@
             if bs.traf.ap.route[iac].wprta[iwp] > -99.:
 
                  # For all a/c flying to an RTA waypoint, recalculate speed more often
-<<<<<<< HEAD
-                dist2go4rta = geo.kwikdist( bs.traf.lat[iac], bs.traf.lon[iac], \
-                                           bs.traf.actwp.lat[iac], bs.traf.actwp.lon[iac] ) * nm \
-                               +bs.traf.ap.route[iac].wpxtorta[iwp]  # last term zero for active wp rta
-=======
                 dist2go4rta = geo.kwikdist(bs.traf.lat[iac],bs.traf.lon[iac],
                                            bs.traf.actwp.lat[iac],bs.traf.actwp.lon[iac])*nm \
                                + bs.traf.ap.route[iac].wpxtorta[iwp] # last term zero for active wp rta
->>>>>>> 8382e604
 
                 # Set bs.traf.actwp.spd to rta speed, if necessary
                 self.setspeedforRTA( iac, bs.traf.actwp.torta[iac], dist2go4rta )
@@ -348,15 +281,6 @@
     def update( self ):
         # FMS LNAV mode:
         # qdr[deg],distinnm[nm]
-<<<<<<< HEAD
-        qdr, distinnm = geo.qdrdist( bs.traf.lat, bs.traf.lon,
-                                    bs.traf.actwp.lat, bs.traf.actwp.lon )  # [deg][nm])
-        self.qdr2wp = qdr
-        dist2wp = distinnm * nm  # Conversion to meters
-
-        # FMS route update and possibly waypoint shift. Note: qdr, dist2wp will be updated accordingly in case of wp switch
-        self.update_fms( qdr, dist2wp )  # Updates self.qdr2wp when necessary
-=======
         qdr, distinnm = geo.qdrdist(bs.traf.lat, bs.traf.lon,
                                     bs.traf.actwp.lat, bs.traf.actwp.lon)  # [deg][nm])
 
@@ -365,7 +289,6 @@
 
         # FMS route update and possibly waypoint shift. Note: qdr, dist2wp will be updated accordingly in case of wp switch
         self.update_fms(qdr, self.dist2wp) # Updates self.qdr2wp when necessary
->>>>>>> 8382e604
 
         #================= Continuous FMS guidance ========================
 
@@ -382,42 +305,17 @@
         # to calculate bs.traf.actwp.vs
         # Only use this logic if there is a valid next altitude constraint (nextaltco)
 
-<<<<<<< HEAD
-        # Do VNAV start of descent check
-        # dy = (bs.traf.actwp.lat - bs.traf.lat)  #[deg lat = 60 nm]
-        # dx = (bs.traf.actwp.lon - bs.traf.lon) * bs.traf.coslat #[corrected deg lon = 60 nm]
-        # dist2wp   = 60. * nm * np.sqrt(dx * dx + dy * dy) # [m]
-
-        # VNAV logic: descend as late as possible, climb as soon as possible
-        startdescent = ( dist2wp < self.dist2vs ) + ( bs.traf.actwp.nextaltco > bs.traf.alt )
-=======
         startdescorclimb = (bs.traf.actwp.nextaltco>=-0.1) * \
                            np.logical_or(self.swtod * (bs.traf.alt>bs.traf.actwp.nextaltco) * (self.dist2wp < self.dist2vs),
                                          bs.traf.alt<bs.traf.actwp.nextaltco)
 
         #print("self.dist2vs =",self.dist2vs)
->>>>>>> 8382e604
 
         # If not lnav:Climb/descend if doing so before lnav/vnav was switched off
         #    (because there are no more waypoints). This is needed
         #    to continue descending when you get into a conflict
         #    while descending to the destination (the last waypoint)
         #    Use 0.1 nm (185.2 m) circle in case turndist might be zero
-<<<<<<< HEAD
-        self.swvnavvs = bs.traf.swvnav * np.where( bs.traf.swlnav, startdescent,
-                                        dist2wp <= np.maximum( 185.2, bs.traf.actwp.turndist ) )
-
-        # Recalculate V/S based on current altitude and distance to next alt constraint
-        # How much time do we have before we need to descend?
-
-        t2go2alt = np.maximum( 0., ( dist2wp + bs.traf.actwp.xtoalt - bs.traf.actwp.turndist ) ) \
-                                    / np.maximum( 0.5, bs.traf.gs )
-
-        # use steepness to calculate V/S unless we need to descend faster
-        bs.traf.actwp.vs = np.maximum( self.steepness * bs.traf.gs, \
-                                np.abs( ( bs.traf.actwp.nextaltco - bs.traf.alt ) )  \
-                                / np.maximum( 1.0, t2go2alt ) )
-=======
         self.swvnavvs = bs.traf.swvnav * np.where(bs.traf.swlnav, startdescorclimb,
                                         self.dist2wp <= np.maximum(0.1*nm,bs.traf.actwp.turndist))
 
@@ -425,23 +323,15 @@
         # How much time do we have before we need to descend?
         # Now done in ComputeVNAV
         # See ComputeVNAV for bs.traf.actwp.vs calculation
->>>>>>> 8382e604
 
         self.vnavvs = np.where( self.swvnavvs, bs.traf.actwp.vs, self.vnavvs )
         # was: self.vnavvs  = np.where(self.swvnavvs, self.steepness * bs.traf.gs, self.vnavvs)
 
-<<<<<<< HEAD
-        # self.vs = np.where(self.swvnavvs, self.vnavvs, bs.traf.apvsdef * bs.traf.limvs_flag)
-        selvs = np.where( abs( bs.traf.selvs ) > 0.1, bs.traf.selvs, bs.traf.apvsdef )  # m/s
-        self.vs = np.where( self.swvnavvs, self.vnavvs, selvs )
-        self.alt = np.where( self.swvnavvs, bs.traf.actwp.nextaltco, bs.traf.selalt )
-=======
         # self.vs = np.where(self.swvnavvs, self.vnavvs, self.vsdef * bs.traf.limvs_flag)
         # for VNAV use fixed V/S and change start of descent
         selvs = np.where(abs(bs.traf.selvs) > 0.1, bs.traf.selvs, self.vsdef) # m/s
         self.vs  = np.where(self.swvnavvs, self.vnavvs, selvs)
         self.alt = np.where(self.swvnavvs, bs.traf.actwp.nextaltco, bs.traf.selalt)
->>>>>>> 8382e604
 
         # When descending or climbing in VNAV also update altitude command of select/hold mode
         bs.traf.selalt = np.where( self.swvnavvs, bs.traf.actwp.nextaltco, bs.traf.selalt )
@@ -457,16 +347,6 @@
         # use the turn speed
 
         # Is turn speed specified and are we not already slow enough? We only decelerate for turns, not accel.
-<<<<<<< HEAD
-        turntas = np.where( bs.traf.actwp.turnspd > 0.0, vcas2tas( bs.traf.actwp.turnspd, bs.traf.alt ),
-                                 -1.0 + 0.*bs.traf.tas )
-        swturnspd = bs.traf.actwp.flyturn * ( turntas > 0.0 ) * ( bs.traf.actwp.turnspd > 0.0 )
-        turntasdiff = np.maximum( 0., ( bs.traf.tas - turntas ) * ( turntas > 0.0 ) )
-
-        # t = (v1-v0)/a ; x = v0*t+1/2*a*t*t => dx = (v1*v1-v0*v0)/ (2a)
-        ax = bs.traf.perf.acceleration()
-        dxturnspdchg = distaccel( turntas, bs.traf.tas, ax )
-=======
         turntas       = np.where(bs.traf.actwp.nextturnspd>0.0, vcas2tas(bs.traf.actwp.nextturnspd, bs.traf.alt),
                                  -1.0+0.*bs.traf.tas)
         # Switch is now whether the aircraft has any turn waypoints
@@ -475,36 +355,21 @@
 
         # t = (v1-v0)/a ; x = v0*t+1/2*a*t*t => dx = (v1*v1-v0*v0)/ (2a)
         dxturnspdchg = distaccel(turntas,bs.traf.perf.vmax, bs.traf.perf.axmax)
->>>>>>> 8382e604
 #        dxturnspdchg = 0.5*np.abs(turntas*turntas-bs.traf.tas*bs.traf.tas)/(np.sign(turntas-bs.traf.tas)*np.maximum(0.01,np.abs(ax)))
 #        dxturnspdchg  = np.where(swturnspd, np.abs(turntasdiff)/np.maximum(0.01,ax)*(bs.traf.tas+0.5*np.abs(turntasdiff)),
 #                                                                   0.0*bs.traf.tas)
 
         # Decelerate or accelerate for next required speed because of speed constraint or RTA speed
-<<<<<<< HEAD
-        nexttas = vcasormach2tas( bs.traf.actwp.nextspd, bs.traf.alt )
-=======
         # Note that because nextspd comes from the stack, and can be either a mach number or
         # a calibrated airspeed, it can only be converted from Mach / CAS [kts] to TAS [m/s]
         # once the altitude is known.
         nexttas = vcasormach2tas(bs.traf.actwp.nextspd, bs.traf.alt)
 
->>>>>>> 8382e604
 #        tasdiff   = (nexttas - bs.traf.tas)*(bs.traf.actwp.spd>=0.) # [m/s]
 
 
         # t = (v1-v0)/a ; x = v0*t+1/2*a*t*t => dx = (v1*v1-v0*v0)/ (2a)
 
-<<<<<<< HEAD
-        dxspdconchg = distaccel( bs.traf.tas, nexttas, ax )
-
-        # Check also whether VNAVSPD is on, if not, SPD SEL has override for next leg
-        # and same for turn logic
-        usenextspdcon = ( dist2wp < dxspdconchg ) * ( bs.traf.actwp.nextspd > -990. ) * \
-                            bs.traf.swvnavspd * bs.traf.swvnav * bs.traf.swlnav
-        useturnspd = np.logical_or( bs.traf.actwp.turntonextwp, ( dist2wp < dxturnspdchg + bs.traf.actwp.turndist ) * \
-                                                              swturnspd * bs.traf.swvnavspd * bs.traf.swvnav * bs.traf.swlnav )
-=======
         dxspdconchg = distaccel(bs.traf.tas, nexttas, bs.traf.perf.axmax)
 
         qdrturn, dist2turn = geo.qdrdist(bs.traf.lat, bs.traf.lon,
@@ -524,7 +389,6 @@
         useturnspd = np.logical_or(bs.traf.actwp.turntonextwp,
                                    (self.dist2turn < (dxturnspdchg+bs.traf.actwp.turndist)) * \
                                         swturnspd*bs.traf.swvnavspd*bs.traf.swvnav*bs.traf.swlnav)
->>>>>>> 8382e604
 
         # Hold turn mode can only be switched on here, cannot be switched off here (happeps upon passing wp)
         bs.traf.actwp.turntonextwp = np.logical_or( bs.traf.actwp.turntonextwp, useturnspd )
@@ -535,46 +399,19 @@
 
         # Avoid using old turning speeds when turning of this leg to the next leg
         # by disabling (old) turningspd when on leg
-<<<<<<< HEAD
-        bs.traf.actwp.oldturnspd = np.where( oncurrentleg * ( bs.traf.actwp.oldturnspd > 0. ), -999.,
-                                            bs.traf.actwp.oldturnspd )
-=======
         bs.traf.actwp.oldturnspd = np.where(oncurrentleg*(bs.traf.actwp.oldturnspd>0.), -998.,
                                             bs.traf.actwp.oldturnspd)
->>>>>>> 8382e604
 
         # turnfromlastwp can only be switched off here, not on (latter happens upon passing wp)
         bs.traf.actwp.turnfromlastwp = np.logical_and( bs.traf.actwp.turnfromlastwp, inoldturn )
 
         # Select speed: turn sped, next speed constraint, or current speed constraint
-<<<<<<< HEAD
-        bs.traf.selspd = np.where( useturnspd, bs.traf.actwp.turnspd,
-                                  np.where( usenextspdcon, bs.traf.actwp.nextspd,
-                                           np.where( ( bs.traf.actwp.spdcon >= 0 ) * bs.traf.swvnavspd, bs.traf.actwp.spd,
-                                                                            bs.traf.selspd ) ) )
-=======
         bs.traf.selspd = np.where(useturnspd,bs.traf.actwp.nextturnspd,
                                   np.where(usenextspdcon, bs.traf.actwp.nextspd,
                                            np.where((bs.traf.actwp.spdcon>=0)*bs.traf.swvnavspd,bs.traf.actwp.spd,
                                                                             bs.traf.selspd)))
->>>>>>> 8382e604
 
         # Temporary override when still in old turn
-<<<<<<< HEAD
-        bs.traf.selspd = np.where( inoldturn * ( bs.traf.actwp.oldturnspd > 0. ) * bs.traf.swvnavspd * bs.traf.swvnav * bs.traf.swlnav,
-                                  bs.traf.actwp.oldturnspd, bs.traf.selspd )
-
-        # debug if inoldturn[0]:
-        # debug     print("inoldturn bs.traf.trk =",bs.traf.trk[0],"qdr =",qdr)
-        # debug elif usenextspdcon[0]:
-        # debug     print("usenextspdcon")
-        # debug elif useturnspd[0]:
-        # debug     print("useturnspd")
-        # debug elif bs.traf.actwp.spdcon>0:
-        # debug     print("using current speed constraint")
-        # debug else:
-        # debug     print("no speed given")
-=======
         bs.traf.selspd = np.where(inoldturn*(bs.traf.actwp.oldturnspd>0.)*bs.traf.swvnavspd*bs.traf.swvnav*bs.traf.swlnav,
                                   bs.traf.actwp.oldturnspd,bs.traf.selspd)
 
@@ -590,33 +427,10 @@
         #debug     print("using current speed constraint")
         #debug else:
         #debug     print("no speed given")
->>>>>>> 8382e604
 
         # Below crossover altitude: CAS=const, above crossover altitude: Mach = const
         self.tas = vcasormach2tas( bs.traf.selspd, bs.traf.alt )
 
-<<<<<<< HEAD
-        return
-
-    def ComputeVNAV( self, idx, toalt, xtoalt, torta, xtorta ):
-        # debug print ("ComputeVNAV for",bs.traf.id[idx],":",toalt/ft,"ft  ",xtoalt/nm,"nm")
-
-        # Check if there is a target altitude and VNAV is on, else return doing nothing
-        if toalt < 0 or not bs.traf.swvnav[idx]:
-            self.dist2vs[idx] = -999.  # dist to next wp will never be less than this, so VNAV will do nothing
-            return
-
-        # Flat earth distance to next wp
-        dy = ( bs.traf.actwp.lat[idx] - bs.traf.lat[idx] )  # [deg lat = 60. nm]
-        dx = ( bs.traf.actwp.lon[idx] - bs.traf.lon[idx] ) * bs.traf.coslat[idx]  # [corrected deg lon = 60. nm]
-        legdist = 60. * nm * np.sqrt( dx * dx + dy * dy )  # [m]
-
-        # Check  whether active waypoint speed needs to be adjusted for RTA
-        # sets bs.traf.actwp.spd, if necessary
-        # debug print("xtorta+legdist =",(xtorta+legdist)/nm)
-        self.setspeedforRTA( idx, torta, xtorta + legdist )  # all scalar
-
-=======
     def ComputeVNAV(self, idx, toalt, xtoalt, torta, xtorta):
         """
         This function to do VNAV (and RTA) calculations is only called only once per leg.
@@ -659,7 +473,6 @@
             self.dist2vs[idx] = -999999. #dist to next wp will never be less than this, so VNAV will do nothing
             return
 
->>>>>>> 8382e604
         # So: somewhere there is an altitude constraint ahead
         # Compute proper values for bs.traf.actwp.nextaltco, self.dist2vs, self.alt, bs.traf.actwp.vs
         # Descent VNAV mode (T/D logic)
@@ -695,28 +508,6 @@
         #   and climb as fast as possible, so arriving at alt earlier is ok
         # - Descend at the latest when necessary for next altitude constraint
         #   which can be many waypoints beyond current actual waypoint
-<<<<<<< HEAD
-
-
-        # VNAV Descent mode
-        if bs.traf.alt[idx] > toalt + 10. * ft:
-
-
-            # Calculate max allowed altitude at next wp (above toalt)
-            bs.traf.actwp.nextaltco[idx] = min( bs.traf.alt[idx], toalt + xtoalt * self.steepness )  # [m] next alt constraint
-            bs.traf.actwp.xtoalt[idx] = xtoalt  # [m] distance to next alt constraint measured from next waypoint
-
-
-            # Dist to waypoint where descent should start [m]
-            self.dist2vs[idx] = bs.traf.actwp.turndist[idx] + \
-                               np.abs( bs.traf.alt[idx] - bs.traf.actwp.nextaltco[idx] ) / self.steepness
-            # print("self.dist2vs=",self.dist2vs)
-
-            # Flat earth distance to next wp
-            dy = ( bs.traf.actwp.lat[idx] - bs.traf.lat[idx] )  # [deg lat = 60. nm]
-            dx = ( bs.traf.actwp.lon[idx] - bs.traf.lon[idx] ) * bs.traf.coslat[idx]  # [corrected deg lon = 60. nm]
-            legdist = 60. * nm * np.sqrt( dx * dx + dy * dy )  # [m]
-=======
         epsalt = 2.*ft # deadzone
         if bs.traf.alt[idx] > toalt + epsalt:
             # Stop potential current climb (e.g. due to not making it to previous altco)
@@ -740,20 +531,10 @@
                 self.dist2wp[idx] = nm*geo.kwikdist(bs.traf.lat[idx], bs.traf.lon[idx],
                                                  bs.traf.actwp.lat[idx],
                                                  bs.traf.actwp.lon[idx])  # was not always up to date, so update first
->>>>>>> 8382e604
 
                 # Distance to next waypoint where we need to start descent (top of descent) [m]
                 descdist = abs(bs.traf.alt[idx] - toalt) / self.steepness  # [m] required length for descent
                 self.dist2vs[idx] = descdist - xtoalt   # [m] part of that length on this leg
-
-<<<<<<< HEAD
-            # If the descent is urgent, descend with maximum steepness
-            if legdist < self.dist2vs[idx]:  # [m]
-                self.alt[idx] = bs.traf.actwp.nextaltco[idx]  # dial in altitude of next waypoint as calculated
-
-                t2go = max( 0.1, legdist + xtoalt ) / max( 0.01, bs.traf.gs[idx] )
-                bs.traf.actwp.vs[idx] = ( bs.traf.actwp.nextaltco[idx] - bs.traf.alt[idx] ) / t2go
-=======
                 print(bs.traf.id[idx],"traf.alt =",bs.traf.alt[idx]/ft,"ft toalt = ",toalt/ft,"ft descdist =",descdist/nm,"nm")
                 print ("d2wp = ",self.dist2wp[idx]/nm,"nm d2vs = ",self.dist2vs[idx]/nm,"nm")
                 print("xtoalt =",xtoalt/nm,"nm descdist =",descdist/nm,"nm")
@@ -764,7 +545,6 @@
                     self.alt[idx] = bs.traf.actwp.nextaltco[idx]  # dial in altitude of next waypoint as calculated
                     t2go = self.dist2wp[idx]/max(0.01,bs.traf.gs[idx])
                     bs.traf.actwp.vs[idx] = (bs.traf.alt[idx]-toalt)/max(0.01,t2go)
->>>>>>> 8382e604
 
                 elif xtoalt<descdist: # Not even descending is needed at next waypoint
                     # Top of decent needs to be on this leg, as next wp is in descent
@@ -772,14 +552,9 @@
                                                                     (bs.traf.gs[idx] < 0.2 * bs.traf.tas[idx]) *
                                                                     bs.traf.tas[idx])
 
-<<<<<<< HEAD
-                bs.traf.actwp.vs[idx] = -self.steepness * ( bs.traf.gs[idx] +
-                      ( bs.traf.gs[idx] < 0.2 * bs.traf.tas[idx] ) * bs.traf.tas[idx] )
-=======
                 else:
                     # else still level
                     bs.traf.actwp.vs[idx] = 0.0
->>>>>>> 8382e604
 
             else:
                 # We are higher but swtod = False, so there is no ToD descent logic, simply aim at next altco
@@ -798,24 +573,6 @@
                     bs.traf.selalt[idx] = bs.traf.alt[idx]
 
             # Altitude we want to climb to: next alt constraint in our route (could be further down the route)
-<<<<<<< HEAD
-            bs.traf.actwp.nextaltco[idx] = toalt  # [m]
-            bs.traf.actwp.xtoalt[idx] = xtoalt  # [m] distance to next alt constraint measured from next waypoint
-            self.alt[idx] = bs.traf.actwp.nextaltco[idx]  # dial in altitude of next waypoint as calculated
-            self.dist2vs[idx] = 99999.*nm  # [m] Forces immediate climb as current distance to next wp will be less
-
-            # Flat earth distance to next wp
-            dy = ( bs.traf.actwp.lat[idx] - bs.traf.lat[idx] )
-            dx = ( bs.traf.actwp.lon[idx] - bs.traf.lon[idx] ) * bs.traf.coslat[idx]
-            legdist = 60. * nm * np.sqrt( dx * dx + dy * dy )  # [m]
-            t2go = max( 0.1, legdist + xtoalt ) / max( 0.01, bs.traf.gs[idx] )
-            bs.traf.actwp.vs[idx] = np.maximum( self.steepness * bs.traf.gs[idx], \
-                            ( bs.traf.actwp.nextaltco[idx] - bs.traf.alt[idx] ) / t2go )  # [m/s]
-        # Level leg: never start V/S
-        else:
-            self.dist2vs[idx] = -999.  # [m]
-
-=======
             bs.traf.actwp.nextaltco[idx] = toalt   # [m]
             bs.traf.actwp.xtoalt[idx]    = xtoalt  # [m] distance to next alt constraint measured from next waypoint
             self.alt[idx]          = bs.traf.actwp.nextaltco[idx]  # dial in altitude of next waypoint as calculated
@@ -833,7 +590,6 @@
         # Level leg: never start V/S
         else:
             self.dist2vs[idx] = -999.  # [m]
->>>>>>> 8382e604
 
         return
 
@@ -845,16 +601,6 @@
         if torta < -90. :  # -999 signals there is no RTA defined in remainder of route
             return False
 
-<<<<<<< HEAD
-        deltime = torta - bs.sim.simt  # Remaining time to next RTA [s] in simtime
-        if deltime > 0:  # Still possible?
-            trafax = abs( bs.traf.perf.acceleration()[idx] )
-            gsrta = calcvrta( bs.traf.gs[idx], xtorta, deltime, trafax )
-
-            # Subtract tail wind speed vector
-            tailwind = ( bs.traf.windnorth[idx] * bs.traf.gsnorth[idx] + bs.traf.windeast[idx] * bs.traf.gseast[idx] ) / \
-                         bs.traf.gs[idx] * bs.traf.gs[idx]
-=======
         deltime = torta-bs.sim.simt # Remaining time to next RTA [s] in simtime
         if deltime>0: # Still possible?
             gsrta = calcvrta(bs.traf.gs[idx], xtorta,
@@ -863,7 +609,6 @@
             # Subtract tail wind speed vector
             tailwind = (bs.traf.windnorth[idx]*bs.traf.gsnorth[idx] + bs.traf.windeast[idx]*bs.traf.gseast[idx]) / \
                         bs.traf.gs[idx]
->>>>>>> 8382e604
 
             # Convert to CAS
             rtacas = tas2cas( gsrta - tailwind, bs.traf.alt[idx] )
@@ -877,13 +622,6 @@
         else:
             return False
 
-<<<<<<< HEAD
-
-    def selaltcmd( self, idx, alt, vspd=None ):
-        """ Select altitude command: ALT acid, alt, [vspd] """
-        bs.traf.selalt[idx] = alt
-        bs.traf.swvnav[idx] = False
-=======
     @stack.command(name='ALT')
     def selaltcmd(self, idx: 'acid', alt: 'alt', vspd: 'vspd'=None):
         """ ALT acid, alt, [vspd] 
@@ -891,7 +629,6 @@
             Select autopilot altitude command."""
         bs.traf.selalt[idx]   = alt
         bs.traf.swvnav[idx]   = False
->>>>>>> 8382e604
 
         # Check for optional VS argument
         if vspd:
@@ -906,20 +643,6 @@
 
             bs.traf.selvs[idx[oppositevs]] = 0.
 
-<<<<<<< HEAD
-    def selvspdcmd( self, idx, vspd ):
-        """ Vertical speed autopilot command: VS acid vspd """
-        bs.traf.selvs[idx] = vspd  # [fpm]
-        # bs.traf.vs[idx] = vspd
-        bs.traf.swvnav[idx] = False
-
-    def selhdgcmd( self, idx, hdg ):  # HDG command
-        """ Select heading command: HDG acid, hdg """
-        if not isinstance( idx, Collection ):
-            idx = np.array( [idx] )
-        if not isinstance( hdg, Collection ):
-            hdg = np.array( [hdg] )
-=======
     @stack.command(name='VS')
     def selvspdcmd(self, idx: 'acid', vspd:'vspd'):
         """ VS acid,vspd (ft/min)
@@ -938,7 +661,6 @@
             idx = np.array([idx])
         if not isinstance(hdg, Collection):
             hdg = np.array([hdg])
->>>>>>> 8382e604
         # If there is wind, compute the corresponding track angle
         if bs.traf.wind.winddim > 0:
             ab50 = bs.traf.alt[idx] > 50.0 * ft
@@ -960,16 +682,11 @@
         # Everything went ok!
         return True
 
-<<<<<<< HEAD
-    def selspdcmd( self, idx, casmach ):  # SPD command
-        """ Select speed command: SPD acid, casmach (= CASkts/Mach) """
-=======
     @stack.command(name='SPD', aliases=("SPEED",))
     def selspdcmd(self, idx: 'acid', casmach: 'spd'):  # SPD command
         """ SPD acid, casmach (= CASkts/Mach) 
         
             Select autopilot speed. """
->>>>>>> 8382e604
         # Depending on or position relative to crossover altitude,
         # we will maintain CAS or Mach when altitude changes
         # We will convert values when needed
@@ -979,21 +696,9 @@
         bs.traf.swvnavspd[idx] = False
         return True
 
-<<<<<<< HEAD
-    def setdestorig( self, cmd, idx, *args ):
-        if len( args ) == 0:
-            if cmd == 'DEST':
-                return True, 'DEST ' + bs.traf.id[idx] + ': ' + self.dest[idx]
-            return True, 'ORIG ' + bs.traf.id[idx] + ': ' + self.orig[idx]
-
-        route = self.route[idx]
-        name = args[0]
-        apidx = bs.navdb.getaptidx( name )
-=======
     @stack.command(name='DEST')
     def setdest(self, acidx: 'acid', wpname:'wpt' = None):
         ''' DEST acid, latlon/airport
->>>>>>> 8382e604
 
             Set destination of aircraft, aircraft wil fly to this airport. '''
         if wpname is None:
@@ -1001,33 +706,19 @@
         route = self.route[acidx]
         apidx = bs.navdb.getaptidx(wpname)
         if apidx < 0:
-<<<<<<< HEAD
-            if cmd == "DEST" and bs.traf.ap.route[idx].nwp > 0:
-                reflat = bs.traf.ap.route[idx].wplat[-1]
-                reflon = bs.traf.ap.route[idx].wplon[-1]
-=======
             if bs.traf.ap.route[acidx].nwp > 0:
                 reflat = bs.traf.ap.route[acidx].wplat[-1]
                 reflon = bs.traf.ap.route[acidx].wplon[-1]
->>>>>>> 8382e604
             else:
                 reflat = bs.traf.lat[acidx]
                 reflon = bs.traf.lon[acidx]
 
-<<<<<<< HEAD
-            success, posobj = txt2pos( name, reflat, reflon )
-=======
             success, posobj = txt2pos(wpname, reflat, reflon)
->>>>>>> 8382e604
             if success:
                 lat = posobj.lat
                 lon = posobj.lon
             else:
-<<<<<<< HEAD
-                return False, ( cmd + ": Position " + name + " not found." )
-=======
                 return False, "DEST: Position " + wpname + " not found."
->>>>>>> 8382e604
 
         else:
             lat = bs.navdb.aptlat[apidx]
@@ -1069,66 +760,14 @@
                 reflat = bs.traf.lat[acidx]
                 reflon = bs.traf.lon[acidx]
 
-<<<<<<< HEAD
-        if cmd == "DEST":
-            self.dest[idx] = name
-            iwp = route.addwpt( idx, self.dest[idx], route.dest,
-                               lat, lon, 0.0, bs.traf.cas[idx] )
-            # If only waypoint: activate
-            if ( iwp == 0 ) or ( self.orig[idx] != "" and route.nwp == 2 ):
-                bs.traf.actwp.lat[idx] = route.wplat[iwp]
-                bs.traf.actwp.lon[idx] = route.wplon[iwp]
-                bs.traf.actwp.nextaltco[idx] = route.wpalt[iwp]
-                bs.traf.actwp.spd[idx] = route.wpspd[iwp]
-
-                bs.traf.swlnav[idx] = True
-                bs.traf.swvnav[idx] = True
-                route.iactwp = iwp
-                route.direct( idx, route.wpname[iwp] )
-
-            # If not found, say so
-            elif iwp < 0:
-                return False, ( 'DEST' + self.dest[idx] + " not found." )
-=======
             success, posobj = txt2pos(wpname, reflat, reflon)
             if success:
                 lat = posobj.lat
                 lon = posobj.lon
             else:
                 return False, ("ORIG: Position " + wpname + " not found.")
->>>>>>> 8382e604
 
         else:
-<<<<<<< HEAD
-            self.orig[idx] = name
-            apidx = bs.navdb.getaptidx( name )
-
-            if apidx < 0:
-
-                if cmd == "ORIG" and bs.traf.ap.route[idx].nwp > 0:
-                    reflat = bs.traf.ap.route[idx].wplat[0]
-                    reflon = bs.traf.ap.route[idx].wplon[0]
-                else:
-                    reflat = bs.traf.lat[idx]
-                    reflon = bs.traf.lon[idx]
-
-                success, posobj = txt2pos( name, reflat, reflon )
-                if success:
-                    lat = posobj.lat
-                    lon = posobj.lon
-                else:
-                    return False, ( cmd + ": Orig " + name + " not found." )
-
-
-            iwp = route.addwpt( idx, self.orig[idx], route.orig,
-                               lat, lon, 0.0, bs.traf.cas[idx] )
-            if iwp < 0:
-                return False, ( self.orig[idx] + " not found." )
-
-    def setLNAV( self, idx, flag=None ):
-        """ Set LNAV on or off for specific or for all aircraft """
-        if not isinstance( idx, Collection ):
-=======
             lat = bs.navdb.aptlat[apidx]
             lon = bs.navdb.aptlon[apidx]
 
@@ -1145,7 +784,6 @@
         
             LNAV (lateral FMS mode) switch for autopilot """
         if not isinstance(idx, Collection):
->>>>>>> 8382e604
             if idx is None:
                 # All aircraft are targeted
                 bs.traf.swlnav = np.array( bs.traf.ntraf * [flag] )
@@ -1168,14 +806,6 @@
                    route.direct( i, route.wpname[route.findact( i )] )
             else:
                 bs.traf.swlnav[i] = False
-<<<<<<< HEAD
-        if flag == None:
-            return True, '\n'.join( output )
-
-    def setVNAV( self, idx, flag=None ):
-        """ Set VNAV on or off for specific or for all aircraft """
-        if not isinstance( idx, Collection ):
-=======
         if flag is None:
             return True, '\n'.join(output)
 
@@ -1185,18 +815,13 @@
         
             Switch on/off VNAV mode, the vertical FMS mode (autopilot) """
         if not isinstance(idx, Collection):
->>>>>>> 8382e604
             if idx is None:
                 # All aircraft are targeted
                 bs.traf.swvnav = np.array( bs.traf.ntraf * [flag] )
                 bs.traf.swvnavspd = np.array( bs.traf.ntraf * [flag] )
             else:
                 # Prepare for the loop
-<<<<<<< HEAD
-                idx = np.array( [idx] )
-=======
                 idx = np.array([idx])
->>>>>>> 8382e604
 
         # Set VNAV for all aircraft in idx array
         output = []
@@ -1300,4 +925,4 @@
     accel/decel is detemremind by sign of v1-v0
     axabs is acceleration/deceleration of which absolute value will be used
     solve for x: x = vo*t + 1/2*a*t*t    v = v0 + a*t """
-    return 0.5 * np.abs( v1 * v1 - v0 * v0 ) / np.maximum( .001, np.abs( axabs ) )+    return 0.5*np.abs(v1*v1-v0*v0)/np.maximum(.001,np.abs(axabs))