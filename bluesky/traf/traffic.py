--- conflicted
+++ resolved
@@ -1027,11 +1027,7 @@
             self.aspd[idx] = spd * kts # CAS m/s
             self.ama[idx]  = cas2mach(spd*kts, self.alt[idx])
         else:
-<<<<<<< HEAD
-            self.aspd[idx] = mach2cas(spd, self.alt[idx]) # Convert Mach to CAS m/s
-=======
             self.aspd[idx] = mach2cas(spd, self.alt[idx])  # Convert Mach to CAS m/s
->>>>>>> 2d32148f
             self.ama[idx]  = spd
         # Switch off VNAV: SPD command overrides
         self.swvnav[idx] = False  
