import numpy as np
from math import *

from ..tools.aero import fpm, kts, ft, nm, g0,  tas2eas, tas2mach, tas2cas, mach2tas,  \
                         mach2cas, cas2tas, cas2mach, Rearth

from ..tools.aero_np import vatmos, vcas2tas, vtas2cas,  vtas2mach, vcas2mach,\
                            vmach2tas, qdrdist
from ..tools.misc import degto180, kwikdist
from ..tools.datalog import Datalog

from route import Route
from flst import FLST
from params import Trails
from adsbmodel import ADSBModel
from asas import Dbconf
from .. import settings

try:
    if settings.performance_model == 'bluesky':
        from perf import Perf

    elif settings.performance_model == 'bada':
        from perfbada import PerfBADA as Perf

except ImportError as err:
    print err.args[0]
    print 'Falling back to BlueSky performance model'
    from perf import Perf


class Traffic:
    """
    Traffic class definition    : Traffic data

    Methods:
        Traffic()            :  constructor
        reset()              :  Reset traffic database w.r.t a/c data

        create(acid,actype,aclat,aclon,achdg,acalt,acspd) : create aircraft
        delete(acid)         : delete an aircraft from traffic data
        deletall()           : delete all traffic
        update(sim)          : do a numerical integration step
        id2idx(name)         : return index in traffic database of given call sign
        selhdg(i,hdg)        : set autopilot heading and activate heading select mode 
        selspd(i,spd)        : set autopilot CAS/Mach and activate heading select mode 

        engchange(i,engtype) : change engine type of an aircraft

        changeTrailColor(color,idx)     : change colour of trail of aircraft idx
 
        setNoise(A)          : Add turbulence

    Members: see create

    Created by  : Jacco M. Hoekstra
    """

    def __init__(self, navdb):

        self.reset(navdb)
        return

    def reset(self, navdb):
        self.dts = []
        self.ntraf = 0

        #  model-specific parameters.
        # Default: BlueSky internal performance model.
        # Insert your BADA files to the folder "BlueSky/data/coefficients/BADA"
        # for working with EUROCONTROL`s Base of Aircraft Data revision 3.12

        self.perf = Perf(self)

        self.dts = []

        self.ntraf = 0

        # Create datalog instance
        self.log = Datalog(self)
        
        # Create flight statistics instance
        self.flst = FLST(self)

        # Traffic list & arrays definition

        # !!!IMPORTANT NOTE!!!
        # Any variables added here should also be added in the Traffic
        # methods self.create() (append) and self.delete() (delete)
        # which can be found directly below __init__

        # Traffic basic flight data

        # Traffic basic flight data
        self.id     = []  # identifier (string)
        self.type   = []  # aircaft type (string)
        self.lat    = np.array([])  # latitude [deg]
        self.lon    = np.array([])  # longitude [deg]
        self.trk    = np.array([])  # track angle [deg]
        self.tas    = np.array([])  # true airspeed [m/s]
        self.gs     = np.array([])  # ground speed [m/s]
        self.cas    = np.array([])  # calibrated airspeed [m/s]
        self.M      = np.array([])  # mach number
        self.alt    = np.array([])  # altitude [m]
        self.fll    = np.array([])  # flight level [ft/100]
        self.vs     = np.array([])  # vertical speed [m/s]
        self.p      = np.array([])  # atmospheric air pressure [N/m2]
        self.rho    = np.array([])  # atmospheric air density [kg/m3]
        self.Temp   = np.array([])  # atmospheric air temperature [K]
        self.dtemp  = np.array([])  # delta t for non-ISA conditions

        # Traffic performance data
        self.avsdef = np.array([])  # [m/s]default vertical speed of autopilot
        self.aphi   = np.array([])  # [rad] bank angle setting of autopilot
        self.ax     = np.array([])  # [m/s2] absolute value of longitudinal accelleration
        self.bank   = np.array([])  # nominal bank angle, [radian]
        self.bphase = np.array([])  # standard bank angles per phase
        self.hdgsel = np.array([])  # determines whether aircraft is turning

        # Help variables to save computation time
        self.coslat = np.array([])  # Cosine of latitude for flat-earth aproximations

        # Crossover altitude
        self.abco   = np.array([])
        self.belco  = np.array([])

        # Traffic autopilot settings
        self.ahdg   = []  # selected heading [deg]
        self.aspd   = []  # selected spd(CAS) [m/s]
        self.aptas  = []  # just for initializing
        self.ama    = []  # selected spd above crossover altitude (Mach) [-]
        self.aalt   = []  # selected alt[m]
        self.afll   = []  # selected fl [ft/100]
        self.avs    = []  # selected vertical speed [m/s]

        # limit settings
        self.lspd   = []  # limit speed
        self.lalt   = []  # limit altitude
        self.lvs    = []  # limit vertical speed due to thrust limitation

        # Traffic navigation information
        self.orig   = []  # Four letter code of origin airport
        self.dest   = []  # Four letter code of destination airport

        # LNAV route navigation
        self.swlnav = np.array([])  # Lateral (HDG) based on nav?
        self.swvnav = np.array([])  # Vertical/longitudinal (ALT+SPD) based on nav info

        self.actwplat  = np.array([])  # Active WP latitude
        self.actwplon  = np.array([])  # Active WP longitude
        self.actwpalt  = np.array([])  # Active WP altitude to arrive at
        self.actwpspd  = np.array([])  # Active WP speed
        self.actwpturn = np.array([])  # Distance when to turn to next waypoint
        self.actwpflyby = np.array([])  # Distance when to turn to next waypoint
      

        # VNAV variablescruise level
        self.crzalt  = np.array([])    # Cruise altitude[m]
        self.dist2vs = np.array([])    # Distance to start V/S of VANAV
        self.actwpvs = np.array([])    # Actual V/S to use

        # Route info
        self.route = []

        # ASAS info per aircraft:
        self.iconf      = []            # index in 'conflicting' aircraft database
        self.asasactive = np.array([])  # whether the autopilot follows ASAS or not
        self.asashdg    = np.array([])  # heading provided by the ASAS [deg]
        self.asasspd    = np.array([])  # speed provided by the ASAS (eas) [m/s]
        self.asasalt    = np.array([])  # speed alt by the ASAS [m]
        self.asasvsp    = np.array([])  # speed vspeed by the ASAS [m/s]

        self.desalt     = np.array([])  # desired altitude [m]
        self.deshdg     = np.array([])  # desired heading
        self.desvs      = np.array([])  # desired vertical speed [m/s]
        self.desspd     = np.array([])  # desired speed [m/s]

        # Display information on label
        self.label      = []  # Text and bitmap of traffic label
        self.trailcol   = []  # Trail color: default 'Blue'

        # Transmitted data to other aircraft due to truncated effect
        self.adsbtime   = np.array([])
        self.adsblat    = np.array([])
        self.adsblon    = np.array([])
        self.adsbalt    = np.array([])
        self.adsbtrk    = np.array([])
        self.adsbtas    = np.array([])
        self.adsbgs     = np.array([])
        self.adsbvs     = np.array([])

        self.inconflict = np.array([], dtype=bool)

        #-----------------------------------------------------------------------------
        # Not per aircraft data

        # Scheduling of FMS and ASAS
        self.t0fms = -999.  # last time fms was called
        self.dtfms = 1.01  # interval for fms

        self.t0asas = -999.  # last time ASAS was called
        self.dtasas = 1.00  # interval for ASAS

        # Flight performance scheduling
        self.perfdt = 0.1           # [s] update interval of performance limits
        self.perft0 = -self.perfdt  # [s] last time checked (in terms of simt)
        self.warned2 = False        # Flag: Did we warn for default engine parameters yet?

        # ADS-B transmission-receiver model
        self.adsb = ADSBModel(self)

        # ASAS objects: Conflict Database
        self.dbconf = Dbconf(self, 300., 5. * nm, 1000. * ft)  # hard coded values to be replaced

        # Import navigation data base
        self.navdb  = navdb

        # Traffic area: delete traffic when it leaves this area (so not when outside)
        self.swarea    = False
        self.arealat0  = 0.0  # [deg] lower latitude defining area
        self.arealat1  = 0.0  # [deg] upper latitude defining area
        self.arealon0  = 0.0  # [deg] lower longitude defining area
        self.arealon1  = 0.0  # [deg] upper longitude defining area
        self.areafloor = -999999.0  # [m] Delete when descending through this h
        self.areadt    = 5.0  # [s] frequency of area check (simtime)
        self.areat0    = -100.  # last time checked
        self.arearadius    = 100.0 # [NM] radius of experiment area if it is a circle

        self.inside = []
        self.fir_circle_point = (0.0, 0.0)
        self.fir_circle_radius = 1.0

        # Taxi switch
        self.swtaxi = False  # Default OFF: delete traffic below 1500 ft

        # Research Area ("Square" for Square, "Circle" for Circle area)
        self.area = ""

        # Bread crumbs for trails
        self.lastlat  = []
        self.lastlon  = []
        self.lasttim  = []
        self.trails   = Trails()
        self.swtrails = False  # Default switched off

        # ADS-B Coverage area
        self.swAdsbCoverage = False

        # Noise (turbulence, ADBS-transmission noise, ADSB-truncated effect)
        self.setNoise(False)

        self.eps = np.array([])

        return

    def create(self, acid=None, actype=None, aclat=None, aclon=None, achdg=None, acalt=None, casmach=None):

        if None in [acid,actype,aclat,aclon,achdg,acalt,casmach]:
            return False

        """Create an aircraft"""
        # Check if not already exist
        if self.id.count(acid.upper()) > 0:
            return False,acid+" already exists." # already exists do nothing

        # Increase number of aircraft
        self.ntraf = self.ntraf + 1

        # Convert speed
        if 0.1 < casmach < 1.0 :
            acspd = mach2tas(casmach, acalt)
        else:
            acspd = cas2tas(casmach * kts, acalt)



        # Process input
        self.id.append(acid.upper())
        self.type.append(actype)
        self.lat   = np.append(self.lat, aclat)
        self.lon   = np.append(self.lon, aclon)
        self.trk   = np.append(self.trk, achdg)  # TBD: add conversion hdg => trk
        self.alt   = np.append(self.alt, acalt)
        self.fll   = np.append(self.fll, (acalt)/(100*ft))
        self.vs    = np.append(self.vs, 0.)
        c_temp, c_rho, c_p = vatmos(acalt)
        self.p     = np.append(self.p, c_p)
        self.rho   = np.append(self.rho, c_rho)
        self.Temp  = np.append(self.Temp, c_temp)
        self.dtemp = np.append(self.dtemp, 0)  # at the moment just ISA conditions
        self.tas   = np.append(self.tas, acspd)
        self.gs    = np.append(self.gs, acspd)
        self.cas   = np.append(self.cas, tas2cas(acspd, acalt))
        self.M     = np.append(self.M, tas2mach(acspd, acalt))

        # AC is initialized with neutral max bank angle
        self.bank = np.append(self.bank, radians(25.))
        if self.ntraf < 2:
            self.bphase = np.deg2rad(np.array([15, 35, 35, 35, 15, 45]))
        self.hdgsel = np.append(self.hdgsel, False)

        #------------------------------Performance data--------------------------------
        # Type specific data
        #(temporarily default values)
        self.avsdef = np.append(self.avsdef, 1500. * fpm)  # default vertical speed of autopilot
        self.aphi   = np.append(self.aphi, radians(25.))  # bank angle setting of autopilot
        self.ax     = np.append(self.ax, kts)  # absolute value of longitudinal accelleration

        # Crossover altitude
        self.abco   = np.append(self.abco, 0)
        self.belco  = np.append(self.belco, 1)

        # performance data
        self.perf.create(actype)

        # Traffic autopilot settings: hdg[deg], spd (CAS,m/s), alt[m], vspd[m/s]
        self.ahdg = np.append(self.ahdg, achdg)  # selected heading [deg]
        self.aspd = np.append(self.aspd, tas2cas(acspd, acalt))  # selected spd(cas) [m/s]
        self.aptas = np.append(self.aptas, acspd) # [m/s]
        self.ama  = np.append(self.ama, 0.) # selected spd above crossover (Mach) [-]
        self.aalt = np.append(self.aalt, acalt)  # selected alt[m]
        self.afll = np.append(self.afll, (acalt/(100*ft))) # selected fl[ft/100]
        self.avs = np.append(self.avs, 0.)  # selected vertical speed [m/s]
        
        # limit settings: initialize with 0
        self.lspd = np.append(self.lspd, 0.0)
        self.lalt = np.append(self.lalt, 0.0)
        self.lvs = np.append(self.lvs, 0.0)

        # Help variables to save computation time
        self.coslat = np.append(self.coslat,cos(radians(aclat)))  # Cosine of latitude for flat-earth aproximations

        # Traffic navigation information
        self.dest.append("")
        self.orig.append("")

        # LNAV route navigation
        self.swlnav = np.append(self.swlnav, False)  # Lateral (HDG) based on nav
        self.swvnav = np.append(self.swvnav, False)  # Vertical/longitudinal (ALT+SPD) based on nav info

        self.actwplat  = np.append(self.actwplat, 89.99)  # Active WP latitude
        self.actwplon  = np.append(self.actwplon, 0.0)   # Active WP longitude
        self.actwpalt  = np.append(self.actwpalt, 0.0)   # Active WP altitude
        self.actwpspd  = np.append(self.actwpspd, -999.)   # Active WP speed
        self.actwpturn = np.append(self.actwpturn, 1.0)   # Distance to active waypoint where to turn
        self.actwpflyby = np.append(self.actwpflyby, 1.0)   # Flyby/fly-over switch

        # VNAV cruise level
        self.crzalt = np.append(self.crzalt,-999.) # Cruise altitude[m] <0=None
        self.dist2vs = np.append(self.dist2vs,-999.)  # Distance to start V/S of VANAV
        self.actwpvs = np.append(self.actwpvs,0.0)    # Actual V/S to use then

        # Route info
        self.route.append(Route(self.navdb))  # create empty route connected with nav databse

        eas = tas2eas(acspd, acalt)
        # ASAS info: no conflict => -1
        self.iconf.append(-1)  # index in 'conflicting' aircraft database
        self.asasactive = np.append(self.asasactive, False)
        self.asashdg = np.append(self.asashdg, achdg)
        self.asasspd = np.append(self.asasspd, eas)
        self.asasalt = np.append(self.asasalt, acalt)
        self.asasvsp = np.append(self.asasvsp, 0.)

        self.desalt  = np.append(self.desalt, acalt)
        self.desvs   = np.append(self.desvs, 0.0)
        self.desspd  = np.append(self.desspd, eas)
        self.deshdg  = np.append(self.deshdg, achdg)

        # Area variable set to False to avoid deletion upon creation outside
        self.inside.append(False)

        # Display information on label
        self.label.append(['', '', '', 0])

        # Bread crumbs for trails
        self.trailcol.append(self.trails.defcolor)
        self.lastlat = np.append(self.lastlat, aclat)
        self.lastlon = np.append(self.lastlon, aclon)
        self.lasttim = np.append(self.lasttim, 0.0)

        # ADS-B Coverage area
        self.swAdsbCoverage = False
        
        # Transmitted data to other aircraft due to truncated effect
        self.adsbtime=np.append(self.adsbtime,np.random.rand(self.trunctime))
        self.adsblat=np.append(self.adsblat,aclat)
        self.adsblon=np.append(self.adsblon,aclon)
        self.adsbalt=np.append(self.adsbalt,acalt)
        self.adsbtrk=np.append(self.adsbtrk,achdg)
        self.adsbtas=np.append(self.adsbtas,acspd)
        self.adsbgs=np.append(self.adsbgs,acspd)
        self.adsbvs=np.append(self.adsbvs,0.)
        
        self.inconflict=np.append(self.inconflict,False)        
        
        self.eps = np.append(self.eps, 0.01)

        # Flight Statistics data
        self.flst.distance_2D    = np.append(self.flst.distance_2D,0.)
        self.flst.distance_3D    = np.append(self.flst.distance_3D,0.)
        self.flst.flightime      = np.append(self.flst.flightime,0.)
        self.flst.work           = np.append(self.flst.work,0.)
        
        return True

    def delete(self, acid):
        """Delete an aircraft"""

        # Look up index of aircraft
        idx = self.id2idx(acid)
        
        # Do nothing if not found
        if idx<0:
            return False

        del self.id[idx]
        del self.type[idx]

        # Traffic basic data
        self.lat    = np.delete(self.lat, idx)
        self.lon    = np.delete(self.lon, idx)
        self.trk    = np.delete(self.trk, idx)
        self.alt    = np.delete(self.alt, idx)
        self.fll    = np.delete(self.fll, idx)
        self.vs     = np.delete(self.vs, idx)
        self.tas    = np.delete(self.tas, idx)
        self.gs     = np.delete(self.gs, idx)
        self.cas    = np.delete(self.cas, idx)
        self.M      = np.delete(self.M, idx)

        self.p      = np.delete(self.p, idx)
        self.rho    = np.delete(self.rho, idx)
        self.Temp   = np.delete(self.Temp, idx)
        self.dtemp  = np.delete(self.dtemp, idx)
        self.hdgsel = np.delete(self.hdgsel, idx)
        self.bank   = np.delete(self.bank, idx)

        # Crossover altitude
        self.abco   = np.delete(self.abco, idx)
        self.belco  = np.delete(self.belco, idx)

        # Type specific data (temporarily default values)
        self.avsdef = np.delete(self.avsdef, idx)
        self.aphi   = np.delete(self.aphi, idx)
        self.ax     = np.delete(self.ax, idx)

        # performance data
        self.perf.delete(idx)

        # Traffic autopilot settings: hdg[deg], spd (CAS,m/s), alt[m], vspd[m/s]
        self.ahdg   = np.delete(self.ahdg, idx)
        self.aspd   = np.delete(self.aspd, idx)
        self.ama    = np.delete(self.ama, idx)
        self.aptas  = np.delete(self.aptas, idx)
        self.aalt   = np.delete(self.aalt, idx)
        self.afll   = np.delete(self.afll, idx)
        self.avs    = np.delete(self.avs, idx)

        # limit settings
        self.lspd   = np.delete(self.lspd, idx)
        self.lalt   = np.delete(self.lalt, idx)
        self.lvs    = np.delete(self.lvs, idx)

        # Help variables to save computation time
        self.coslat = np.delete(self.coslat,idx)  # Cosine of latitude for flat-earth aproximations

        # Traffic navigation variables
        del self.dest[idx]
        del self.orig[idx]

        self.swlnav = np.delete(self.swlnav, idx)
        self.swvnav = np.delete(self.swvnav, idx)

        self.actwplat  = np.delete(self.actwplat,  idx)
        self.actwplon  = np.delete(self.actwplon,  idx)
        self.actwpalt  = np.delete(self.actwpalt,  idx)
        self.actwpspd  = np.delete(self.actwpspd,  idx)
        self.actwpturn = np.delete(self.actwpturn, idx)
        self.actwpflyby = np.delete(self.actwpflyby, idx)


        # VNAV cruise level
        self.crzalt    = np.delete(self.crzalt,  idx)
        self.dist2vs   = np.delete(self.dist2vs, idx)    # Distance to start V/S of VANAV
        self.actwpvs   = np.delete(self.actwpvs, idx)    # Actual V/S to use


        # Route info
        del self.route[idx]

        # ASAS info
        del self.iconf[idx]
        self.asasactive = np.delete(self.asasactive, idx)
        self.asashdg    = np.delete(self.asashdg, idx)
        self.asasspd    = np.delete(self.asasspd, idx)
        self.asasalt    = np.delete(self.asasalt, idx)
        self.asasvsp    = np.delete(self.asasvsp, idx)

        self.desalt     = np.delete(self.desalt, idx)
        self.desvs      = np.delete(self.desvs, idx)
        self.desspd     = np.delete(self.desspd, idx)
        self.deshdg     = np.delete(self.deshdg, idx)

        # Metrics, area
        del self.inside[idx]

        # Traffic display data: label
        del self.label[idx]

        # Delete bread crumb data
        self.lastlat = np.delete(self.lastlat, idx)
        self.lastlon = np.delete(self.lastlon, idx)
        self.lasttim = np.delete(self.lasttim, idx)
        del self.trailcol[idx]

        # Transmitted data to other aircraft due to truncated effect
        self.adsbtime = np.delete(self.adsbtime, idx)
        self.adsblat  = np.delete(self.adsblat, idx)
        self.adsblon  = np.delete(self.adsblon, idx)
        self.adsbalt  = np.delete(self.adsbalt, idx)
        self.adsbtrk  = np.delete(self.adsbtrk, idx)
        self.adsbtas  = np.delete(self.adsbtas, idx)
        self.adsbgs   = np.delete(self.adsbgs, idx)
        self.adsbvs   = np.delete(self.adsbvs, idx)

        self.inconflict = np.delete(self.inconflict, idx)

        # Decrease number fo aircraft
        self.ntraf = self.ntraf - 1

        self.eps = np.delete(self.eps, idx)
        
        # Flight Statistics data
        self.flst.distance_2D    = np.delete(self.flst.distance_2D,idx)
        self.flst.distance_3D    = np.delete(self.flst.distance_3D,idx)
        self.flst.flightime      = np.delete(self.flst.flightime,idx)
        self.flst.work           = np.delete(self.flst.work,idx)
        
        return True

    def deleteall(self):
        """Clear traffic buffer"""
        ndel = self.ntraf
        for i in range(ndel):
            self.delete(self.id[-1])
        self.ntraf = 0
        self.dbconf.reset()
        self.perf.reset()
        return

    def update(self, simt, simdt):
        # Update only necessary if there is traffic
        if self.ntraf == 0:
            return

        self.dts.append(simdt)

        #---------------- Atmosphere ----------------
        self.p, self.rho, self.Temp = vatmos(self.alt)

        #-------------- Performance limits autopilot settings --------------
        # Check difference with AP settings for trafperf and autopilot
        self.delalt = self.aalt - self.alt  # [m]
        
        # below crossover altitude: CAS=const, above crossover altitude: MA = const
        # aptas hast to be calculated before delspd
        self.aptas = vcas2tas(self.aspd, self.alt)*self.belco + vmach2tas(self.ama, self.alt)*self.abco  
        #self.delspd = self.aptas - self.tas
   

        ###############################################################################
        # Debugging: add 10000 random aircraft
        #            if simt>1.0 and self.ntraf<1000:
        #                for i in range(10000):
        #                   acid="KL"+str(i)
        #                   aclat = random.random()*180.-90.
        #                   aclon = random.random()*360.-180.
        #                   achdg = random.random()*360.
        #                   acalt = (random.random()*18000.+2000.)*0.3048
        #                   self.create(acid,'B747',aclat,aclon,achdg,acalt,350.)
        #
        #################################################################################
        
        #-------------------- ADSB update: --------------------

        self.adsbtime = self.adsbtime + simdt
        if self.ADSBtrunc:
            ADSB_update = np.where(self.adsbtime>self.trunctime)
        else:
            ADSB_update = range(self.ntraf)

        for i in ADSB_update:
            self.adsbtime[i] = self.adsbtime[i] - self.trunctime
            self.adsblat[i]  = self.lat[i]
            self.adsblon[i]  = self.lon[i]
            self.adsbalt[i]  = self.alt[i]
            self.adsbtrk[i]  = self.trk[i]
            self.adsbtas[i]  = self.tas[i]
            self.adsbgs[i]   = self.gs[i]
            self.adsbvs[i]   = self.vs[i]

        # New version ADSB Model
        self.adsb.update()        

        #------------------- ASAS update: ---------------------
        # Scheduling: when dt has passed or restart:
        if self.t0asas+self.dtasas<simt or simt<self.t0asas \
            and self.dbconf.swasas:
            self.t0asas = simt

            # Save old result
            iconf0 = np.array(self.iconf)

            # Call with traffic database and sim data
            self.dbconf.detect()
            self.dbconf.conflictfilter()
            self.dbconf.conflictlist(simt)
            self.dbconf.APorASAS()                
            self.dbconf.resolve()

            # Reset label because of colour change
            chnged = np.where(iconf0!=np.array(self.iconf))[0]
            for i in chnged:
                self.label[i]=[" "," ", ""," "]


        #-----------------  FMS GUIDANCE & NAVIGATION  ------------------
        # Scheduling: when dt has passed or restart:
        if self.t0fms+self.dtfms<simt or simt<self.t0fms:
            self.t0fms = simt
            
            # FMS LNAV mode:
            qdr, dist = qdrdist(self.lat, self.lon, self.actwplat, self.actwplon) #[deg][nm])

            # Check whether shift based dist [nm] is required, set closer than WP turn distance
            iwpclose = np.where(self.swlnav*(dist < self.actwpturn))[0]
            
            # Shift waypoints for aircraft i where necessary
            for i in iwpclose:
                
                # Get next wp (lnavon = False if no more waypoints)
                lat, lon, alt, spd, xtoalt, toalt, lnavon, flyby =  \
                       self.route[i].getnextwp()  # note: xtoalt,toalt in [m]

                # End of route/no more waypoints: switch off LNAV
                if not lnavon:
                    self.swlnav[i] = False # Drop LNAV at end of route

                # In case of no LNAV, do not allow VNAV mode on it sown
                if not self.swlnav[i]:
                    self.swvnav[i] = False
                    
                self.actwplat[i]   = lat
                self.actwplon[i]   = lon
                self.actwpflyby[i] = int(flyby) # 1.0 in case of fly by, els fly over

                # User entered altitude

                if alt >= 0.:
                    self.actwpalt[i] = alt
                    
                # VNAV=-ALT mode
                # calculated altitude is available and active
                if toalt  >= 0. and self.swvnav[i]: # somewhere there is an altitude constraint ahead

                    # Descent VNAV mode (T/D logic)
                    if self.alt[i] > toalt+10.*ft:       

                        #Steepness dh/dx in [m/m], for now 1:3 rule of thumb
                        steepness = 3000.*ft/(10.*nm)
                        
                        #Calculate max allowed altitude at next wp (above toalt)
                        self.actwpalt[i] = toalt + xtoalt*steepness

                        # Dist to waypoint where descent should start
                        self.dist2vs[i] = (self.alt[i]-self.actwpalt[i])/steepness
 
                        # Flat earth distance to next wp
                        dy = (lat-self.lat[i])
                        dx = (lon-self.lon[i])*self.coslat[i]
                        legdist = 60.*nm*sqrt(dx*dx+dy*dy)


                        #If descent is urgent, descent with maximum steepness
                        if legdist < self.dist2vs[i]:
                            self.aalt[i] = self.actwpalt[i] # dial in altitude of next waypoint as calculated

                            t2go         = max(0.1,legdist)/max(0.01,self.gs[i])
                            self.actwpvs[i]  = (self.actwpalt[i] - self.alt[i])/t2go
                                              
                        else: 

                            # normal case: still time till descent starts
                       
                            # Calculate V/s using steepness, 
                            # protect against zero/invalid ground speed value
                            self.actwpvs[i] = -steepness*(self.gs[i] +   \
                                            (self.gs[i]<0.2*self.tas[i])*self.tas[i])

                    # Climb VNAV mode: climb as soon as possible (T/C logic)                        
                    elif self.swvnav[i] and self.alt[i]<toalt-10.*ft:

                        self.actwpalt[i] = toalt
                        self.aalt[i]     = self.actwpalt[i] # dial in altitude of next waypoint as calculated
                        self.dist2vs[i]  = 9999.

                    # Level leg: never start V/S
                    else:
                        self.dist2vs[i] = -999.
                        
                #No altirude defined: never start V/S
                else:
                    self.dist2vs[i] = -999.
               
                # VNAV spd mode: use speed of this waypoint as commaded speed
                # while passing waypoint and save next speed for passing next wp
                if self.swvnav[i] and self.actwpspd[i]>0.0: # check mode and value

                    # Select CAS or Mach command by checking value of actwpspd
                    if self.actwpspd[i]<2.0: # Mach command

                       self.aspd[i] = mach2cas(self.actwpspd[i],self.alt[i])
                       self.ama[i]  = self.actwpspd[i]                            

                    else:    # CAS command
                       self.aspd[i] = self.actwpspd[i]
                       self.ama[i]  = cas2tas(spd,self.alt[i])
                    
                
                if spd>0. and self.swlnav[i] and self.swvnav[i]: # Valid speed and LNAV and VNAV ap modes are on
                   self.actwpspd[i] = spd                           
                else:
                   self.actwpspd[i] = -999.

                # Calculate distance before waypoint where to start the turn
                # Turn radius:      R = V^2 / tan phi / g
                # Distance to turn: wpturn = R * tan (1/2 delhdg) but max 4 times radius
                # using default bank angle per flight phase
                turnrad = self.tas[i]*self.tas[i]/tan(self.bank[i]) /g0 /nm # [nm]

                dy = (self.actwplat[i]-self.lat[i])
                dx = (self.actwplon[i]-self.lon[i])*self.coslat[i]
<<<<<<< HEAD
                qdr[i] = degrees(atan2(dx,dy))                    

                self.actwpturn[i] = self.actwpflyby[i]*                     \
                     max(10.,abs(turnrad*tan(radians(0.5*degto180(qdr[i]-    \
                     self.route[i].wpdirfrom[self.route[i].iactwp])))))  # [nm]
=======
                qdr[i] = degrees(atan2(dx,dy))     
>>>>>>> 6cd6b5bc

                self.actwpturn[i] = self.actwpflyby[i]*np.max(10.,\
                                    abs(turnrad*tan(radians(0.5*degto180(qdr[i]\
                                    -self.route[i].wpdirfrom[self.route[i].iactwp]))))) 
 
            # End of Waypoint switching loop
            
            # Do VNAV start of descent check
            dy = (self.actwplat-self.lat)
            dx = (self.actwplon-self.lon)*self.coslat
            dist2wp = 60.*nm*np.sqrt(dx*dx+dy*dy)
            steepness = 3000.*ft/(10.*nm)

            # VNAV AP LOGIC
            self.swvnavvs = self.swlnav*self.swvnav*((dist2wp<self.dist2vs) + \
                                     (self.actwpalt>self.alt))            

            self.avs = (1-self.swvnavvs)*self.avs + self.swvnavvs*steepness*self.gs
            self.aalt = (1-self.swvnavvs)*self.aalt + self.swvnavvs*self.actwpalt

            # Set headings based on swlnav
            self.ahdg = np.where(self.swlnav, qdr, self.ahdg)

        #-------------END of FMS update -------------------
      
        # NOISE: Turbulence
        if self.turbulence:
            timescale=np.sqrt(simdt)
            trkrad=np.radians(self.trk)
            
            #write turbulences in array
            turb=np.array(self.standardturbulence)
            turb=np.where(turb>1e-6,turb,1e-6)
            
            #horizontal flight direction
            turbhf=np.random.normal(0,turb[0]*timescale,self.ntraf) #[m]
            
            #horizontal wing direction
            turbhw=np.random.normal(0,turb[1]*timescale,self.ntraf) #[m]
            
            #vertical direction
            turbalt=np.random.normal(0,turb[2]*timescale,self.ntraf) #[m]
            
            #latitudinal, longitudinal direction
            turblat=np.cos(trkrad)*turbhf-np.sin(trkrad)*turbhw #[m]
            turblon=np.sin(trkrad)*turbhf+np.cos(trkrad)*turbhw #[m]

        else:
            turbalt=np.zeros(self.ntraf) #[m]
            turblat=np.zeros(self.ntraf) #[m]
            turblon=np.zeros(self.ntraf) #[m]


        # ASAS AP switches

        #--------- Input to Autopilot settings to follow: destination or ASAS ----------          
        # desired autopilot settings due to ASAS
        self.deshdg = self.asasactive*self.asashdg + (1-self.asasactive)*self.ahdg
        self.desspd = self.asasactive*self.asasspd + (1-self.asasactive)*self.aptas
        self.desalt = self.asasactive*self.asasalt + (1-self.asasactive)*self.aalt
        self.desvs  = self.asasactive*self.asasvsp + (1-self.asasactive)*self.avs

        # check for the flight envelope
        self.perf.limits()

        # Update autopilot settings with values within the flight envelope

        # Autopilot selected speed setting [m/s]
        # To do: add const Mach const CAS mode
        self.desspd = ((self.desspd<vcas2tas(self.lspd,self.alt)) + ( self.lspd == 0.0 ))*self.desspd + (self.desspd>vcas2tas(self.lspd,self.alt))*vcas2tas(self.lspd,self.alt)


        # Autopilot selected altitude [m]
        self.desalt = (self.lalt ==0)*self.desalt + (self.lalt!=0)*self.lalt

        # Autopilot selected heading
        self.deshdg = self.deshdg

        # Autopilot selected vertical speed (V/S)
        self.desvs = (self.lvs==0)*self.desvs + (self.lvs!=0)*self.lvs

        # below crossover altitude: CAS=const, above crossover altitude: MA = const
        #climb/descend above crossover: Ma = const, else CAS = const  
        #ama is fixed when above crossover
        check = self.abco*(self.ama == 0.)
        swma = np.where(check==True)
        self.ama[swma] = vcas2mach(self.desspd[swma], self.alt[swma])

        # ama is deleted when below crossover
        check2 = self.belco*(self.ama!=0.)
        swma2 = np.where(check2==True)
        self.ama[swma2] = 0. 

        #---------- Basic Autopilot  modes ----------

        # SPD HOLD/SEL mode: aspd = autopilot selected speed (first only eas)
        # for information:    

# no more ?       self.aptas = (self.actwpspd > 0.01)*self.actwpspd*self.swvnav + \
#                            np.logical_or((self.actwpspd <= 0.01),np.logical_not (self.swvnav))*self.aptas

        self.delspd = self.desspd - self.tas
        swspdsel = np.abs(self.delspd) > 0.4  # <1 kts = 0.514444 m/s
        ax = np.minimum(abs(self.delspd / max(1e-8,simdt)), self.ax)

        self.tas = swspdsel * (self.tas + ax * np.sign(self.delspd) *  \
                                          simdt) + (1. - swspdsel) * self.tas

        # Speed conversions
        self.cas = vtas2cas(self.tas, self.alt)
        self.gs  = self.tas
        self.M   = vtas2mach(self.tas, self.alt)

        # Update performance every self.perfdt seconds
        if abs(simt - self.perft0) >= self.perfdt:               
            self.perft0 = simt            
            self.perf.perf()

        # update altitude
        self.eps = np.array(self.ntraf * [0.01])  # almost zero for misc purposes
        swaltsel = np.abs(self.desalt-self.alt) >      \
                  np.maximum(3.,np.abs(2. * simdt * np.abs(self.vs))) # 3.[m] = 10 [ft] eps alt
                  

        if self.dbconf.swresodir == "VERT":
            # if asas is not active AND VNAV is not active, then it shouls use the standard climb rate.
            # if asas is active AND VNAV is not active it should listen to the asasvs which is desvs
            # if asas AND VNAV is active then use desvs
            self.vs = swaltsel*np.sign(self.desalt-self.alt)*       \
                    ( (1-self.swvnav)*(self.asasactive*np.abs(self.desvs)+(1-self.asasactive)*np.abs(1500./60.*ft)) +    \
                      self.swvnav*np.abs(self.desvs))
        else:
            # Normal vertical speed selection
            self.vs = swaltsel*np.sign(self.desalt-self.alt)*       \
                    ( (1-self.swvnav)*np.abs(1500./60.*ft) +    \
                        self.swvnav*np.abs(self.desvs))

        self.alt = swaltsel * (self.alt + self.vs * simdt) +   \
                   (1. - swaltsel) * self.desalt + turbalt

        # HDG HOLD/SEL mode: ahdg = ap selected heading
        delhdg = (self.deshdg - self.trk + 180.) % 360 - 180.  # [deg]

        # omega = np.degrees(g0 * np.tan(self.aphi) / \
        # np.maximum(self.tas, self.eps))

        # nominal bank angles per phase from BADA 3.12
        omega = np.degrees(g0 * np.tan(self.bank) / \
                           np.maximum(self.tas, self.eps))

        self.hdgsel = np.abs(delhdg) > np.abs(2. * simdt * omega)

        self.trk = (self.trk + simdt * omega * self.hdgsel * np.sign(delhdg)) % 360.

        #--------- Kinematics: update lat,lon,alt ----------
        ds = simdt * self.gs

        self.lat = self.lat + np.degrees(ds * np.cos(np.radians(self.trk)+turblat) \
                                         / Rearth)

        self.coslat = np.cos(np.deg2rad(self.lat))

        self.lon = self.lon + np.degrees(ds * np.sin(np.radians(self.trk)+turblon) \
                                         / self.coslat / Rearth)
    
        # Update trails when switched on
        if self.swtrails:
            self.trails.update(simt, self.lat, self.lon,
                               self.lastlat, self.lastlon,
                               self.lasttim, self.id, self.trailcol)
        else:
            self.lastlat = self.lat
            self.lastlon = self.lon
            self.lattime = simt
        
        # Update Flight Statistics
        self.flst.update(simdt)
        
        # ----------------AREA check----------------
        # Update area once per areadt seconds:
        if self.swarea and abs(simt - self.areat0) > self.areadt:
            # Update loop timer
            self.areat0 = simt
            # Check all aircraft
            i = 0
            while (i < self.ntraf):
                # Current status
                if self.area == "Square":
                    inside = self.arealat0 <= self.lat[i] <= self.arealat1 and \
                             self.arealon0 <= self.lon[i] <= self.arealon1 and \
                             self.alt[i] >= self.areafloor and \
                             (self.alt[i] >= 1500 or self.swtaxi)

                elif self.area == "Circle":

                    # delete aircraft if it is too far from the center of the circular area, or if has decended below the minimum altitude
                    distance = kwikdist(self.arealat0, self.arealon0, self.lat[i], self.lon[i])  # [NM]
                    inside = distance < self.arearadius and self.alt[i] >= self.areafloor

                # Compare with previous: when leaving area: delete command
                if self.inside[i] and not inside:
                    # If FLST logging is ON, log the flight statistics data of the aircraft before deleting it
                    if self.log.swflst:
                        self.log.write(4,simt,'%s,%s,%s,%s,%s,%s,%s,%s,%s,%s,%s' % \
                                       (self.id[i],self.orig[i],self.dest[i],self.type[i], \
                                        self.flst.distance_2D[i],self.flst.distance_3D[i], \
                                        self.flst.flightime[i],self.flst.work[i], \
                                        self.lat[i],self.lon[i],self.alt[i]))

                    self.delete(self.id[i])

                else:
                    # Update area status
                    self.inside[i] = inside
                    i = i + 1

        # ------------- DATALOG -------------
        # Logging: SKY data of all aircraft, every dtsky seconds
        self.log.skysave(self,simt)
    
        # Logging: SNAP data of all aircraft, every dtsnap seconds
        self.log.snapsave(self,simt)
        
        # Write the logged data to the files and clear the buffer, every dtwritelog seconds
        # -> Used to avoid any memory problems due to an overload of logging data
        self.log.clearbuffer(simt)
        
        return

    def id2idx(self, acid):
        """Find index of aircraft id"""
        try:
            return self.id.index(acid.upper())
        except:
            return -1

    def changeTrailColor(self, color, idx):
        """Change color of aircraft trail"""
        self.trailcol[idx] = self.trails.colorList[color]
        return

    def setNoise(self, A):
        """Noise (turbulence, ADBS-transmission noise, ADSB-truncated effect)"""
        self.noise              = A
        self.trunctime          = 1                   # seconds
        self.transerror         = [1, 100, 100 * ft]  # [degree,m,m] standard bearing, distance, altitude error
        self.standardturbulence = [0, 0.1, 0.1]       # m/s standard turbulence  (nonnegative)
        # in (horizontal flight direction, horizontal wing direction, vertical)

        self.turbulence     = self.noise
        self.ADSBtransnoise = self.noise
        self.ADSBtrunc      = self.noise

    def engchange(self, acid, engid):
        """Change of engines"""
        self.perf.engchange(acid, engid)
        return

    def selhdg(self, idx=None, hdg=None):  # HDG command

        """ Select heading command: HDG acid, hdg """

        if None in [idx,hdg]:
            return False  # Not engouh arguments: Error/Display helptext

        # Give autopilot commands
        self.ahdg[idx]   = float(hdg)
        self.swlnav[idx] = False
        # Everything went ok!
        return True

    def selspd(self, idx=None, spd=None):  # SPD command

        """ Select speed command: SPD acid, spd (= CASkts/Mach) """
        if idx<0 or None in [idx,spd] :
            return False  # Not engouh arguments: Error/Display helptext

        # When >=2.0 it is probably CASkts else it is Mach
        if spd >= 2.0:
            self.aspd[idx] = spd * kts # CAS m/s
            self.ama[idx]  = cas2mach(spd*kts, self.alt[idx])
        else:
            self.aspd[idx] = mach2cas(spd, self.alt[idx]) # Convert Mach to CAS m/s
            self.ama[idx]  = spd
        # Switch off VNAV: SPD command overrides
        self.swvnav[idx] = False  

        return True<|MERGE_RESOLUTION|>--- conflicted
+++ resolved
@@ -741,16 +741,7 @@
 
                 dy = (self.actwplat[i]-self.lat[i])
                 dx = (self.actwplon[i]-self.lon[i])*self.coslat[i]
-<<<<<<< HEAD
-                qdr[i] = degrees(atan2(dx,dy))                    
-
-                self.actwpturn[i] = self.actwpflyby[i]*                     \
-                     max(10.,abs(turnrad*tan(radians(0.5*degto180(qdr[i]-    \
-                     self.route[i].wpdirfrom[self.route[i].iactwp])))))  # [nm]
-=======
-                qdr[i] = degrees(atan2(dx,dy))     
->>>>>>> 6cd6b5bc
-
+                qdr[i] = degrees(atan2(dx,dy))
                 self.actwpturn[i] = self.actwpflyby[i]*np.max(10.,\
                                     abs(turnrad*tan(radians(0.5*degto180(qdr[i]\
                                     -self.route[i].wpdirfrom[self.route[i].iactwp]))))) 
