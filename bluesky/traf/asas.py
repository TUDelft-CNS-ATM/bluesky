""" 
ASAS classes
   
Created by  : Jacco M. Hoekstra (TU Delft)
Date        : November 2013

Modifation  : Added Conflict Resolution, Trajectory Recovery
By          : Jerom Maas
Date        : October 2014

"""

#----------------------------------------------------------------

# Create a confict database
# Inputs:
#    lat [deg]  = array with traffic latitude
#    lon [deg]  = array with traffic longitude
#    alt [m]    = array with traffic altitude 
#    trk [deg]  = array with traffic track angle
#    gs  [m/s]  = array with ground speed [m/s]
#    vs  [m/s]  = array with vertical speed [m/s]
#
# Outputs:
#    swconfl = 2D array with True/False for conflict
#    dtconfl = time to conflict
 
import numpy as np
import sys, os
from ..tools.aero_np import qdrdist_vector,nm,qdrpos
from ..tools.aero import ft

# Find a way to import the required Conflict Resolution Class
sys.path.append('bluesky/traf/CDRmethods/')


class Dbconf():

# Constructor of conflict database, call with SI units (meters and seconds)

    def __init__(self,traf,tlook, R, dh):
        self.swasas      = True   # [-] whether to perform CD&R
        self.dtlookahead = tlook  # [s] lookahead time
        
        mar              = 1.15   # [-] Safety margin for evasion
        self.R           = R      # [m] Horizontal separation minimum
        self.dh          = dh     # [m] Vertical separation minimum
        self.Rm          = R*mar  # [m] Horizontal separation minimum + margin
        self.dhm         = dh*mar # [m] Vertical separation minimum + margin
        
        self.traf        = traf   # Traffic database object
        
        self.deletenames =[]      # List of aircraft outside test region
        
        self.vmin        =100.     # [m/s] Minimum ASAS velocity
        self.vmax        =500.     # [m/s] Maximum ASAS velocity
        self.vsmax       = 3000./60.*ft # [m/s] Max vertical speed
        self.vsmin       = -3000./60.*ft # [m/s] Min vertical speed
        
        self.swresodir   = 'COMB'  # desired directions of resolution methods: 
                                   # combined (COMB), horizontal only (HORIZ), vertical only (VERT)
        
        self.swprio      = False   # If true, then cruising aircraft have priority and will not resolve

        self.reset()              # Reset database
        self.SetCRmethod("DoNothing")
        return
        
    def SetCRmethod(self,method):
        self.CRname ="Undefined"
        self.CRmethod    = __import__(method)
        self.CRmethod.start(self)
        
    def SetResoDirection(self,direction):
        self.swresodir = direction

# Reset conflict database

    def reset(self):
        self.conf        = []     # Start with emtpy database: no conflicts
        self.nconf       = 0      # Number of detected conflicts
        self.swconfl     = np.array([])
        self.latowncpa = np.array([])
        self.lonowncpa = np.array([])
        self.altowncpa = np.array([])
        self.latintcpa = np.array([])
        self.lonintcpa = np.array([])
        self.altintcpa = np.array([])

        self.idown     = []
        self.idoth     = []

        self.conflist_all= [] #Create a list of all Conflicts       
        self.LOSlist_all = [] #Create a list of all Losses Of Separation
        self.conflist_exp= [] #Create a list of all Conflicts in experiment time
        self.LOSlist_exp = [] #Create a list of all Losses Of Separation in experiment time
        self.conflist_now= [] #Create a list of current Conflicts       
        self.LOSlist_now = [] #Create a list of current Losses Of Separation
        
        # For keeping track of locations with most severe intrusions
        self.LOSmaxsev=[] 
        self.LOShmaxsev=[]
        self.LOSvmaxsev=[]
        
        return


# ==================== Conflict Detection based on state ======================

    def detect(self):   
        if not self.swasas:
            return

#        t0_ = time.clock()     # Timing of ASAS calculation

# Horizontal conflict ---------------------------------------------------------

# qdlst is for [i,j] qdr from i to j, from perception of ADSB and own coordinates
        qdlst = qdrdist_vector(np.mat(self.traf.lat),np.mat(self.traf.lon),\
                                  np.mat(self.traf.adsblat),np.mat(self.traf.adsblon))

# Convert results from mat-> array
        self.qdr      = np.array(qdlst[0])  # degrees
        I             = np.eye(self.traf.ntraf) # Identity matric of order ntraf
        self.dist     = np.array(qdlst[1])*nm + 1e9*I # meters i to j
                    
# Transmission noise
        if self.traf.ADSBtransnoise:
            # error in the determined bearing between two a/c
            bearingerror=np.random.normal(0,self.traf.transerror[0],self.qdr.shape) #degrees
            self.qdr+=bearingerror
            # error in the perceived distance between two a/c
            disterror=np.random.normal(0,self.traf.transerror[1],self.dist.shape) #meters
            self.dist+=disterror

# Calculate horizontal closest point of approach (CPA)        
        qdrrad  = np.radians(self.qdr)
        self.dx      = self.dist * np.sin(qdrrad) # is pos j rel to i
        self.dy      = self.dist * np.cos(qdrrad) # is pos j rel to i
        
        trkrad = np.radians(self.traf.trk)
        self.u      = self.traf.gs*np.sin(trkrad).reshape((1,len(trkrad)))  # m/s
        self.v      = self.traf.gs*np.cos(trkrad).reshape((1,len(trkrad)))  # m/s
        
        # parameters received through ADSB
        adsbtrkrad = np.radians(self.traf.adsbtrk)
        adsbu  = self.traf.adsbgs*np.sin(adsbtrkrad).reshape((1,len(adsbtrkrad)))  # m/s
        adsbv  = self.traf.adsbgs*np.cos(adsbtrkrad).reshape((1,len(adsbtrkrad)))  # m/s
        
        self.du = self.u - adsbu.T  # Speed du[i,j] is perceived eastern speed of i to j
        self.dv = self.v - adsbv.T  # Speed dv[i,j] is perceived northern speed of i to j
        
        dv2  = self.du*self.du+self.dv*self.dv
        dv2  = np.where(np.abs(dv2)<1e-6,1e-6,dv2) # limit lower absolute value
        
        vrel = np.sqrt(dv2)
        
        self.tcpa = -(self.du*self.dx + self.dv*self.dy) / dv2   + 1e9*I

# Calculate CPA positions
        xcpa = self.tcpa*self.du
        ycpa = self.tcpa*self.dv

# Calculate distance^2 at CPA (minimum distance^2)
        dcpa2 = self.dist*self.dist-self.tcpa*self.tcpa*dv2

# Check for horizontal conflict
        R2        = self.R*self.R
        self.swhorconf = dcpa2<R2 # conflict or not
        
# Calculate times of entering and leaving horizontal conflict        
        dxinhor   = np.sqrt(np.maximum(0.,R2-dcpa2)) # half the distance travelled inzide zone
        dtinhor   = dxinhor/vrel

        tinhor    = np.where(self.swhorconf,self.tcpa - dtinhor,1e8) # Set very large if no conf
        
        touthor   = np.where(self.swhorconf,self.tcpa + dtinhor,-1e8) # set very large if no conf
#        swhorconf = swhorconf*(touthor>0)*(tinhor<self.dtlook)
       
# Vertical conflict -----------------------------------------------------------

# Vertical crossing of disk (-dh,+dh)

        alt       = self.traf.alt.reshape((1,self.traf.ntraf))
        adsbalt   = self.traf.adsbalt.reshape((1,self.traf.ntraf))
        if self.traf.ADSBtransnoise:
            # error in the determined altitude of other a/c
            alterror=np.random.normal(0,self.traf.transerror[2],adsbalt.shape) #degrees
            adsbalt+=alterror        
        
        self.dalt      = alt - adsbalt.T

        vs  = self.traf.vs
        vs  = vs.reshape(1,len(vs))

        avs = self.traf.adsbvs
        avs = avs.reshape(1,len(avs))

        dvs = vs-avs.T

# Check for passing through each others zone       
        dvs       = np.where(np.abs(dvs)<1e-6,1e-6,dvs) # prevent division by zero
        tcrosshi  = (self.dalt + self.dh)/-dvs
        tcrosslo  = (self.dalt - self.dh)/-dvs
        
        tinver    = np.minimum(tcrosshi,tcrosslo)
        toutver   = np.maximum(tcrosshi,tcrosslo)
        
# Combine vertical and horizontal conflict-------------------------------------
        self.tinconf = np.maximum(tinver,tinhor)
        
        self.toutconf = np.minimum(toutver,touthor)
        
        self.swconfl = self.swhorconf*(self.tinconf<=self.toutconf)*    \
                       (self.toutconf>0.)*(self.tinconf<self.dtlookahead) \
                       *(1.-I)
                           
        return
    
    # ==================== Conflict Filter (User specific) ======================
    def conflictfilter(self):
        if not self.swasas:
            return
        ## Filter for conflicts: no conflicts are detected for aircraft with an altitude less than 1000 ft
        idx_conffilter                 = np.where(self.traf.alt<(1000*ft))[0]  # Search for the indices of aircraft within the altitude restriction
        self.swconfl[idx_conffilter,:] = 0.                                    # Make the rows of the 'restricted' aircraft zero
        self.swconfl[:,idx_conffilter] = 0.                                    # Make the columns of the 'restricted' aircraft zero
        
        return

    def conflictlist(self, simt):
        if len(self.swconfl) == 0:
            return
        # Calculate CPA positions of traffic in lat/lon?

        # Select conflicting pairs: each a/c gets their own record
        self.confidxs = np.where(self.swconfl)

        self.nconf = len(self.confidxs[0])
        self.iown = self.confidxs[0]
        self.ioth = self.confidxs[1]

        self.latowncpa = []
        self.lonowncpa = []
        self.altowncpa = []
        self.latintcpa = []
        self.lonintcpa = []
        self.altintcpa = []

# Store result
        self.traf.iconf = self.traf.ntraf*[-1]
        self.idown = []
        self.idoth = []
        
        self.LOSlist_now=[]
        self.conflist_now=[]
        

        for idx in range(self.nconf):
            i = self.iown[idx]
            j = self.ioth[idx]
            if i==j:
                continue

            self.idown.append(self.traf.id[i])
            self.idoth.append(self.traf.id[j])
            
            self.traf.iconf[i] = idx
            rng = self.tcpa[i,j]*self.traf.gs[i]/nm
            lato,lono = qdrpos(self.traf.lat[i],self.traf.lon[i], \
                                                        self.traf.trk[i],rng)
            alto = self.traf.alt[i]+self.tcpa[i,j]*self.traf.vs[i]
                                            
            rng = self.tcpa[i,j]*self.traf.adsbgs[j]/nm
            lati,loni = qdrpos(self.traf.adsblat[j],self.traf.adsblon[j], \
                                                       self.traf.adsbtrk[j],rng)
            alti=self.traf.adsbalt[j]+self.tcpa[i,j]*self.traf.adsbvs[j]
            
            self.latowncpa.append(lato)
            self.lonowncpa.append(lono)
            self.altowncpa.append(alto)
            self.latintcpa.append(lati)
            self.lonintcpa.append(loni)
            self.altintcpa.append(alti)
            
            dx = (self.traf.lat[i]-self.traf.lat[j])*111319.
            dy = (self.traf.lon[i]-self.traf.lon[j])*111319.
            
            hdist2 = dx**2+dy**2
            hLOS  = hdist2<self.R**2
            vdist = abs(self.traf.alt[i]-self.traf.alt[j])
            vLOS  = vdist<self.dh
            
            LOS = self.checkLOS(hLOS,vLOS,i,j)
            
# Add to Conflict and LOSlist, to count total conflicts and LOS

            # NB: if only one A/C detects a conflict, it is also added to these lists
            combi=str(self.traf.id[i])+" "+str(self.traf.id[j])
            combi2=str(self.traf.id[j])+" "+str(self.traf.id[i])
            
            experimenttime = simt>2100 and simt<5700 # These parameters may be 
            #changed to count only conflicts within a given expirement time window
            
            if combi not in self.conflist_all and combi2 not in self.conflist_all:
                self.conflist_all.append(combi)
                if self.traf.log.swcfl:
                    self.traf.log.write(1,simt,'%s,%s,%s,%s,%s,%s,%s,%s,%s,%s,%s,%s,%s,%s,%s,%s,%s,%s,%s,%s,%s,%s,%s,%s,%s,%s' \
                                        % (self.traf.id[i],self.traf.id[j],self.tcpa[i][j],self.tinconf[i][j],self.toutconf[i][j], \
                                           self.latowncpa[idx],self.lonowncpa[idx],self.altowncpa[idx],\
                                           self.latintcpa[idx],self.lonintcpa[idx],self.altintcpa[idx], \
                                           self.traf.lat[i],self.traf.lon[i],self.traf.trk[i],self.traf.alt[i], \
                                           self.traf.tas[i],self.traf.gs[i],self.traf.vs[i],self.traf.type[i], \
                                           self.traf.lat[j],self.traf.lon[j],self.traf.trk[j], \
                                           self.traf.tas[j],self.traf.alt[j],self.traf.vs[j],self.traf.type[j]))
            if combi not in self.conflist_exp and combi2 not in self.conflist_exp and experimenttime:
                self.conflist_exp.append(combi)

            if combi not in self.conflist_now and combi2 not in self.conflist_now:
                self.conflist_now.append(combi)

            if LOS:
                if combi not in self.LOSlist_all and combi2 not in self.LOSlist_all:
                    self.LOSlist_all.append(combi)
                    self.LOSmaxsev.append(0.)
                    self.LOShmaxsev.append(0.)
                    self.LOSvmaxsev.append(0.)
                    if self.traf.log.swint:
                        self.traf.log.write(2,simt,'%s,%s,%s,%s,%s,%s,%s,%s,%s,%s,%s,%s,%s,%s,%s,%s,%s,%s' \
                                            % (self.traf.id[i],self.traf.id[j], \
                                               self.tinconf[i][j],self.toutconf[i][j], \
                                               self.traf.lat[i],self.traf.lon[i],self.traf.trk[i], \
                                               self.traf.tas[i],self.traf.alt[i],self.traf.vs[i],self.traf.type[i], \
                                               self.traf.lat[j],self.traf.lon[j],self.traf.trk[j], \
                                               self.traf.tas[j],self.traf.alt[j],self.traf.vs[j],self.traf.type[j]))
            
                if combi not in self.LOSlist_exp and combi2 not in self.LOSlist_exp and experimenttime:
                    self.LOSlist_exp.append(combi)

                if combi not in self.LOSlist_now and combi2 not in self.LOSlist_now:
                    self.LOSlist_now.append(combi)
                    
                #Now, we measure intrusion and store it if it is the most severe
                Ih = 1.0 - np.sqrt(hdist2)/self.R
                Iv = 1.0 - vdist/self.dh
                severity = min(Ih,Iv)

                try:  # Only continue if combi is found in LOSlist (and not combi2)
                    idx = self.LOSlist_all.index(combi)
                except:
                    idx = -1
                                   
                if idx >=0:
                    if severity > self.LOSmaxsev[idx]:
                        self.LOSmaxsev[idx]  = severity
                        self.LOShmaxsev[idx] = Ih
                        self.LOSvmaxsev[idx] = Iv

        self.nconf = len(self.idown)

# Convert to numpy arrays for vectorisation
        self.latowncpa = np.array(self.latowncpa)
        self.lonowncpa = np.array(self.lonowncpa)
        self.altowncpa = np.array(self.altowncpa)
        self.latintcpa = np.array(self.latintcpa)
        self.lonintcpa = np.array(self.latintcpa)
        self.altintcpa = np.array(self.altintcpa)
  
        return

# ================ Conflict Resolution ========================================

    # Eby method for conflict resolution        
    def resolve(self):
        if self.swasas:
            self.CRmethod.resolve(self)

#============================= Trajectory Recovery ============================
        
# Decide for each aircraft whether the ASAS should be followed or not
    def APorASAS(self):

# Only use when ASAS is on
        if not self.swasas:
            return
            
# Indicate for all A/C that they should follow their Autopilot
        self.traf.asasactive.fill(False) 
        self.traf.inconflict.fill(False)

# Look at all conflicts, also the ones that are solved but CPA is yet to come
        for conflict in self.conflist_all: 
            id1,id2 = self.ConflictToIndices(conflict)
            if id1 != "Fail":
                pastCPA=self.ConflictIsPastCPA(self.traf,id1,id2)
                
                if not pastCPA:
                    # Indicate that the A/C must follow their ASAS
                    self.traf.asasactive[id1] = True 
                    self.traf.inconflict[id1] = True

                    self.traf.asasactive[id2] = True
                    self.traf.inconflict[id2] = True
                else:
                    # Find the next active waypoint and delete the conflict from conflist_all
                    iwpid1 = self.traf.route[id1].findact(self.traf,id1)
                    if iwpid1 != -1: # To avoid problems if there are no waypoints
                        self.traf.route[id1].direct(self.traf, id1, self.traf.route[id1].wpname[iwpid1])
                    iwpid2 = self.traf.route[id2].findact(self.traf,id2)
                    if iwpid2 != -1: # To avoid problems if there are no waypoints
                        self.traf.route[id2].direct(self.traf, id2, self.traf.route[id2].wpname[iwpid2])
                    self.conflist_all.remove(conflict)
            
        return

#========================= Check if past CPA ==================================
        
    def ConflictIsPastCPA(self, traf, id1, id2):

        d = np.array([traf.lon[id2]-traf.lon[id1],traf.lat[id2]-traf.lat[id1],traf.alt[id2]-traf.alt[id1]])

        # find track in degrees
        t1 = np.radians(traf.trk[id1])
        t2 = np.radians(traf.trk[id2])
        
        # write velocities as vectors and find relative velocity vector              
        v1 = np.array([np.sin(t1)*traf.tas[id1],np.cos(t1)*traf.tas[id1],traf.vs[id1]])
        v2 = np.array([np.sin(t2)*traf.tas[id2],np.cos(t2)*traf.tas[id2],traf.vs[id2]])
        v  = np.array(v2-v1) 
        
        # the conflict has past CPA if the horizontal
        # velocities of the two aircraft are not pointing at each other
<<<<<<< HEAD
        pastCPA = np.dot(d[:2],v[:2])>0
#        if self.swresodir == "VERT":
#            pastCPA = np.dot(d[:2],v[:2])>0
#        else:           
#            pastCPA = np.dot(d,v)>0
#
=======
        pastCPA = np.dot(d[:2],v[:2])>00

>>>>>>> 6cd6b5bc
        return pastCPA

#====================== Give A/C indices of conflict pair =====================
        
    def ConflictToIndices(self,conflict):
        ac1,ac2 = conflict.split(" ")

        try:
            id1=self.traf.id.index(ac1)
            id2=self.traf.id.index(ac2)
        except:
            return "Fail","Fail"

        return id1,id2

#========== Method for cleaning up aircraft outside test region ===============
    def cleanup(self,traf):
        pass
    
    def checkLOS(self,HLOS,VLOS,i,j):
        return HLOS & VLOS
<|MERGE_RESOLUTION|>--- conflicted
+++ resolved
@@ -1,464 +1,455 @@
-""" 
-ASAS classes
-   
-Created by  : Jacco M. Hoekstra (TU Delft)
-Date        : November 2013
-
-Modifation  : Added Conflict Resolution, Trajectory Recovery
-By          : Jerom Maas
-Date        : October 2014
-
-"""
-
-#----------------------------------------------------------------
-
-# Create a confict database
-# Inputs:
-#    lat [deg]  = array with traffic latitude
-#    lon [deg]  = array with traffic longitude
-#    alt [m]    = array with traffic altitude 
-#    trk [deg]  = array with traffic track angle
-#    gs  [m/s]  = array with ground speed [m/s]
-#    vs  [m/s]  = array with vertical speed [m/s]
-#
-# Outputs:
-#    swconfl = 2D array with True/False for conflict
-#    dtconfl = time to conflict
- 
-import numpy as np
-import sys, os
-from ..tools.aero_np import qdrdist_vector,nm,qdrpos
-from ..tools.aero import ft
-
-# Find a way to import the required Conflict Resolution Class
-sys.path.append('bluesky/traf/CDRmethods/')
-
-
-class Dbconf():
-
-# Constructor of conflict database, call with SI units (meters and seconds)
-
-    def __init__(self,traf,tlook, R, dh):
-        self.swasas      = True   # [-] whether to perform CD&R
-        self.dtlookahead = tlook  # [s] lookahead time
-        
-        mar              = 1.15   # [-] Safety margin for evasion
-        self.R           = R      # [m] Horizontal separation minimum
-        self.dh          = dh     # [m] Vertical separation minimum
-        self.Rm          = R*mar  # [m] Horizontal separation minimum + margin
-        self.dhm         = dh*mar # [m] Vertical separation minimum + margin
-        
-        self.traf        = traf   # Traffic database object
-        
-        self.deletenames =[]      # List of aircraft outside test region
-        
-        self.vmin        =100.     # [m/s] Minimum ASAS velocity
-        self.vmax        =500.     # [m/s] Maximum ASAS velocity
-        self.vsmax       = 3000./60.*ft # [m/s] Max vertical speed
-        self.vsmin       = -3000./60.*ft # [m/s] Min vertical speed
-        
-        self.swresodir   = 'COMB'  # desired directions of resolution methods: 
-                                   # combined (COMB), horizontal only (HORIZ), vertical only (VERT)
-        
-        self.swprio      = False   # If true, then cruising aircraft have priority and will not resolve
-
-        self.reset()              # Reset database
-        self.SetCRmethod("DoNothing")
-        return
-        
-    def SetCRmethod(self,method):
-        self.CRname ="Undefined"
-        self.CRmethod    = __import__(method)
-        self.CRmethod.start(self)
-        
-    def SetResoDirection(self,direction):
-        self.swresodir = direction
-
-# Reset conflict database
-
-    def reset(self):
-        self.conf        = []     # Start with emtpy database: no conflicts
-        self.nconf       = 0      # Number of detected conflicts
-        self.swconfl     = np.array([])
-        self.latowncpa = np.array([])
-        self.lonowncpa = np.array([])
-        self.altowncpa = np.array([])
-        self.latintcpa = np.array([])
-        self.lonintcpa = np.array([])
-        self.altintcpa = np.array([])
-
-        self.idown     = []
-        self.idoth     = []
-
-        self.conflist_all= [] #Create a list of all Conflicts       
-        self.LOSlist_all = [] #Create a list of all Losses Of Separation
-        self.conflist_exp= [] #Create a list of all Conflicts in experiment time
-        self.LOSlist_exp = [] #Create a list of all Losses Of Separation in experiment time
-        self.conflist_now= [] #Create a list of current Conflicts       
-        self.LOSlist_now = [] #Create a list of current Losses Of Separation
-        
-        # For keeping track of locations with most severe intrusions
-        self.LOSmaxsev=[] 
-        self.LOShmaxsev=[]
-        self.LOSvmaxsev=[]
-        
-        return
-
-
-# ==================== Conflict Detection based on state ======================
-
-    def detect(self):   
-        if not self.swasas:
-            return
-
-#        t0_ = time.clock()     # Timing of ASAS calculation
-
-# Horizontal conflict ---------------------------------------------------------
-
-# qdlst is for [i,j] qdr from i to j, from perception of ADSB and own coordinates
-        qdlst = qdrdist_vector(np.mat(self.traf.lat),np.mat(self.traf.lon),\
-                                  np.mat(self.traf.adsblat),np.mat(self.traf.adsblon))
-
-# Convert results from mat-> array
-        self.qdr      = np.array(qdlst[0])  # degrees
-        I             = np.eye(self.traf.ntraf) # Identity matric of order ntraf
-        self.dist     = np.array(qdlst[1])*nm + 1e9*I # meters i to j
-                    
-# Transmission noise
-        if self.traf.ADSBtransnoise:
-            # error in the determined bearing between two a/c
-            bearingerror=np.random.normal(0,self.traf.transerror[0],self.qdr.shape) #degrees
-            self.qdr+=bearingerror
-            # error in the perceived distance between two a/c
-            disterror=np.random.normal(0,self.traf.transerror[1],self.dist.shape) #meters
-            self.dist+=disterror
-
-# Calculate horizontal closest point of approach (CPA)        
-        qdrrad  = np.radians(self.qdr)
-        self.dx      = self.dist * np.sin(qdrrad) # is pos j rel to i
-        self.dy      = self.dist * np.cos(qdrrad) # is pos j rel to i
-        
-        trkrad = np.radians(self.traf.trk)
-        self.u      = self.traf.gs*np.sin(trkrad).reshape((1,len(trkrad)))  # m/s
-        self.v      = self.traf.gs*np.cos(trkrad).reshape((1,len(trkrad)))  # m/s
-        
-        # parameters received through ADSB
-        adsbtrkrad = np.radians(self.traf.adsbtrk)
-        adsbu  = self.traf.adsbgs*np.sin(adsbtrkrad).reshape((1,len(adsbtrkrad)))  # m/s
-        adsbv  = self.traf.adsbgs*np.cos(adsbtrkrad).reshape((1,len(adsbtrkrad)))  # m/s
-        
-        self.du = self.u - adsbu.T  # Speed du[i,j] is perceived eastern speed of i to j
-        self.dv = self.v - adsbv.T  # Speed dv[i,j] is perceived northern speed of i to j
-        
-        dv2  = self.du*self.du+self.dv*self.dv
-        dv2  = np.where(np.abs(dv2)<1e-6,1e-6,dv2) # limit lower absolute value
-        
-        vrel = np.sqrt(dv2)
-        
-        self.tcpa = -(self.du*self.dx + self.dv*self.dy) / dv2   + 1e9*I
-
-# Calculate CPA positions
-        xcpa = self.tcpa*self.du
-        ycpa = self.tcpa*self.dv
-
-# Calculate distance^2 at CPA (minimum distance^2)
-        dcpa2 = self.dist*self.dist-self.tcpa*self.tcpa*dv2
-
-# Check for horizontal conflict
-        R2        = self.R*self.R
-        self.swhorconf = dcpa2<R2 # conflict or not
-        
-# Calculate times of entering and leaving horizontal conflict        
-        dxinhor   = np.sqrt(np.maximum(0.,R2-dcpa2)) # half the distance travelled inzide zone
-        dtinhor   = dxinhor/vrel
-
-        tinhor    = np.where(self.swhorconf,self.tcpa - dtinhor,1e8) # Set very large if no conf
-        
-        touthor   = np.where(self.swhorconf,self.tcpa + dtinhor,-1e8) # set very large if no conf
-#        swhorconf = swhorconf*(touthor>0)*(tinhor<self.dtlook)
-       
-# Vertical conflict -----------------------------------------------------------
-
-# Vertical crossing of disk (-dh,+dh)
-
-        alt       = self.traf.alt.reshape((1,self.traf.ntraf))
-        adsbalt   = self.traf.adsbalt.reshape((1,self.traf.ntraf))
-        if self.traf.ADSBtransnoise:
-            # error in the determined altitude of other a/c
-            alterror=np.random.normal(0,self.traf.transerror[2],adsbalt.shape) #degrees
-            adsbalt+=alterror        
-        
-        self.dalt      = alt - adsbalt.T
-
-        vs  = self.traf.vs
-        vs  = vs.reshape(1,len(vs))
-
-        avs = self.traf.adsbvs
-        avs = avs.reshape(1,len(avs))
-
-        dvs = vs-avs.T
-
-# Check for passing through each others zone       
-        dvs       = np.where(np.abs(dvs)<1e-6,1e-6,dvs) # prevent division by zero
-        tcrosshi  = (self.dalt + self.dh)/-dvs
-        tcrosslo  = (self.dalt - self.dh)/-dvs
-        
-        tinver    = np.minimum(tcrosshi,tcrosslo)
-        toutver   = np.maximum(tcrosshi,tcrosslo)
-        
-# Combine vertical and horizontal conflict-------------------------------------
-        self.tinconf = np.maximum(tinver,tinhor)
-        
-        self.toutconf = np.minimum(toutver,touthor)
-        
-        self.swconfl = self.swhorconf*(self.tinconf<=self.toutconf)*    \
-                       (self.toutconf>0.)*(self.tinconf<self.dtlookahead) \
-                       *(1.-I)
-                           
-        return
-    
-    # ==================== Conflict Filter (User specific) ======================
-    def conflictfilter(self):
-        if not self.swasas:
-            return
-        ## Filter for conflicts: no conflicts are detected for aircraft with an altitude less than 1000 ft
-        idx_conffilter                 = np.where(self.traf.alt<(1000*ft))[0]  # Search for the indices of aircraft within the altitude restriction
-        self.swconfl[idx_conffilter,:] = 0.                                    # Make the rows of the 'restricted' aircraft zero
-        self.swconfl[:,idx_conffilter] = 0.                                    # Make the columns of the 'restricted' aircraft zero
-        
-        return
-
-    def conflictlist(self, simt):
-        if len(self.swconfl) == 0:
-            return
-        # Calculate CPA positions of traffic in lat/lon?
-
-        # Select conflicting pairs: each a/c gets their own record
-        self.confidxs = np.where(self.swconfl)
-
-        self.nconf = len(self.confidxs[0])
-        self.iown = self.confidxs[0]
-        self.ioth = self.confidxs[1]
-
-        self.latowncpa = []
-        self.lonowncpa = []
-        self.altowncpa = []
-        self.latintcpa = []
-        self.lonintcpa = []
-        self.altintcpa = []
-
-# Store result
-        self.traf.iconf = self.traf.ntraf*[-1]
-        self.idown = []
-        self.idoth = []
-        
-        self.LOSlist_now=[]
-        self.conflist_now=[]
-        
-
-        for idx in range(self.nconf):
-            i = self.iown[idx]
-            j = self.ioth[idx]
-            if i==j:
-                continue
-
-            self.idown.append(self.traf.id[i])
-            self.idoth.append(self.traf.id[j])
-            
-            self.traf.iconf[i] = idx
-            rng = self.tcpa[i,j]*self.traf.gs[i]/nm
-            lato,lono = qdrpos(self.traf.lat[i],self.traf.lon[i], \
-                                                        self.traf.trk[i],rng)
-            alto = self.traf.alt[i]+self.tcpa[i,j]*self.traf.vs[i]
-                                            
-            rng = self.tcpa[i,j]*self.traf.adsbgs[j]/nm
-            lati,loni = qdrpos(self.traf.adsblat[j],self.traf.adsblon[j], \
-                                                       self.traf.adsbtrk[j],rng)
-            alti=self.traf.adsbalt[j]+self.tcpa[i,j]*self.traf.adsbvs[j]
-            
-            self.latowncpa.append(lato)
-            self.lonowncpa.append(lono)
-            self.altowncpa.append(alto)
-            self.latintcpa.append(lati)
-            self.lonintcpa.append(loni)
-            self.altintcpa.append(alti)
-            
-            dx = (self.traf.lat[i]-self.traf.lat[j])*111319.
-            dy = (self.traf.lon[i]-self.traf.lon[j])*111319.
-            
-            hdist2 = dx**2+dy**2
-            hLOS  = hdist2<self.R**2
-            vdist = abs(self.traf.alt[i]-self.traf.alt[j])
-            vLOS  = vdist<self.dh
-            
-            LOS = self.checkLOS(hLOS,vLOS,i,j)
-            
-# Add to Conflict and LOSlist, to count total conflicts and LOS
-
-            # NB: if only one A/C detects a conflict, it is also added to these lists
-            combi=str(self.traf.id[i])+" "+str(self.traf.id[j])
-            combi2=str(self.traf.id[j])+" "+str(self.traf.id[i])
-            
-            experimenttime = simt>2100 and simt<5700 # These parameters may be 
-            #changed to count only conflicts within a given expirement time window
-            
-            if combi not in self.conflist_all and combi2 not in self.conflist_all:
-                self.conflist_all.append(combi)
-                if self.traf.log.swcfl:
-                    self.traf.log.write(1,simt,'%s,%s,%s,%s,%s,%s,%s,%s,%s,%s,%s,%s,%s,%s,%s,%s,%s,%s,%s,%s,%s,%s,%s,%s,%s,%s' \
-                                        % (self.traf.id[i],self.traf.id[j],self.tcpa[i][j],self.tinconf[i][j],self.toutconf[i][j], \
-                                           self.latowncpa[idx],self.lonowncpa[idx],self.altowncpa[idx],\
-                                           self.latintcpa[idx],self.lonintcpa[idx],self.altintcpa[idx], \
-                                           self.traf.lat[i],self.traf.lon[i],self.traf.trk[i],self.traf.alt[i], \
-                                           self.traf.tas[i],self.traf.gs[i],self.traf.vs[i],self.traf.type[i], \
-                                           self.traf.lat[j],self.traf.lon[j],self.traf.trk[j], \
-                                           self.traf.tas[j],self.traf.alt[j],self.traf.vs[j],self.traf.type[j]))
-            if combi not in self.conflist_exp and combi2 not in self.conflist_exp and experimenttime:
-                self.conflist_exp.append(combi)
-
-            if combi not in self.conflist_now and combi2 not in self.conflist_now:
-                self.conflist_now.append(combi)
-
-            if LOS:
-                if combi not in self.LOSlist_all and combi2 not in self.LOSlist_all:
-                    self.LOSlist_all.append(combi)
-                    self.LOSmaxsev.append(0.)
-                    self.LOShmaxsev.append(0.)
-                    self.LOSvmaxsev.append(0.)
-                    if self.traf.log.swint:
-                        self.traf.log.write(2,simt,'%s,%s,%s,%s,%s,%s,%s,%s,%s,%s,%s,%s,%s,%s,%s,%s,%s,%s' \
-                                            % (self.traf.id[i],self.traf.id[j], \
-                                               self.tinconf[i][j],self.toutconf[i][j], \
-                                               self.traf.lat[i],self.traf.lon[i],self.traf.trk[i], \
-                                               self.traf.tas[i],self.traf.alt[i],self.traf.vs[i],self.traf.type[i], \
-                                               self.traf.lat[j],self.traf.lon[j],self.traf.trk[j], \
-                                               self.traf.tas[j],self.traf.alt[j],self.traf.vs[j],self.traf.type[j]))
-            
-                if combi not in self.LOSlist_exp and combi2 not in self.LOSlist_exp and experimenttime:
-                    self.LOSlist_exp.append(combi)
-
-                if combi not in self.LOSlist_now and combi2 not in self.LOSlist_now:
-                    self.LOSlist_now.append(combi)
-                    
-                #Now, we measure intrusion and store it if it is the most severe
-                Ih = 1.0 - np.sqrt(hdist2)/self.R
-                Iv = 1.0 - vdist/self.dh
-                severity = min(Ih,Iv)
-
-                try:  # Only continue if combi is found in LOSlist (and not combi2)
-                    idx = self.LOSlist_all.index(combi)
-                except:
-                    idx = -1
-                                   
-                if idx >=0:
-                    if severity > self.LOSmaxsev[idx]:
-                        self.LOSmaxsev[idx]  = severity
-                        self.LOShmaxsev[idx] = Ih
-                        self.LOSvmaxsev[idx] = Iv
-
-        self.nconf = len(self.idown)
-
-# Convert to numpy arrays for vectorisation
-        self.latowncpa = np.array(self.latowncpa)
-        self.lonowncpa = np.array(self.lonowncpa)
-        self.altowncpa = np.array(self.altowncpa)
-        self.latintcpa = np.array(self.latintcpa)
-        self.lonintcpa = np.array(self.latintcpa)
-        self.altintcpa = np.array(self.altintcpa)
-  
-        return
-
-# ================ Conflict Resolution ========================================
-
-    # Eby method for conflict resolution        
-    def resolve(self):
-        if self.swasas:
-            self.CRmethod.resolve(self)
-
-#============================= Trajectory Recovery ============================
-        
-# Decide for each aircraft whether the ASAS should be followed or not
-    def APorASAS(self):
-
-# Only use when ASAS is on
-        if not self.swasas:
-            return
-            
-# Indicate for all A/C that they should follow their Autopilot
-        self.traf.asasactive.fill(False) 
-        self.traf.inconflict.fill(False)
-
-# Look at all conflicts, also the ones that are solved but CPA is yet to come
-        for conflict in self.conflist_all: 
-            id1,id2 = self.ConflictToIndices(conflict)
-            if id1 != "Fail":
-                pastCPA=self.ConflictIsPastCPA(self.traf,id1,id2)
-                
-                if not pastCPA:
-                    # Indicate that the A/C must follow their ASAS
-                    self.traf.asasactive[id1] = True 
-                    self.traf.inconflict[id1] = True
-
-                    self.traf.asasactive[id2] = True
-                    self.traf.inconflict[id2] = True
-                else:
-                    # Find the next active waypoint and delete the conflict from conflist_all
-                    iwpid1 = self.traf.route[id1].findact(self.traf,id1)
-                    if iwpid1 != -1: # To avoid problems if there are no waypoints
-                        self.traf.route[id1].direct(self.traf, id1, self.traf.route[id1].wpname[iwpid1])
-                    iwpid2 = self.traf.route[id2].findact(self.traf,id2)
-                    if iwpid2 != -1: # To avoid problems if there are no waypoints
-                        self.traf.route[id2].direct(self.traf, id2, self.traf.route[id2].wpname[iwpid2])
-                    self.conflist_all.remove(conflict)
-            
-        return
-
-#========================= Check if past CPA ==================================
-        
-    def ConflictIsPastCPA(self, traf, id1, id2):
-
-        d = np.array([traf.lon[id2]-traf.lon[id1],traf.lat[id2]-traf.lat[id1],traf.alt[id2]-traf.alt[id1]])
-
-        # find track in degrees
-        t1 = np.radians(traf.trk[id1])
-        t2 = np.radians(traf.trk[id2])
-        
-        # write velocities as vectors and find relative velocity vector              
-        v1 = np.array([np.sin(t1)*traf.tas[id1],np.cos(t1)*traf.tas[id1],traf.vs[id1]])
-        v2 = np.array([np.sin(t2)*traf.tas[id2],np.cos(t2)*traf.tas[id2],traf.vs[id2]])
-        v  = np.array(v2-v1) 
-        
-        # the conflict has past CPA if the horizontal
-        # velocities of the two aircraft are not pointing at each other
-<<<<<<< HEAD
-        pastCPA = np.dot(d[:2],v[:2])>0
-#        if self.swresodir == "VERT":
-#            pastCPA = np.dot(d[:2],v[:2])>0
-#        else:           
-#            pastCPA = np.dot(d,v)>0
-#
-=======
-        pastCPA = np.dot(d[:2],v[:2])>00
-
->>>>>>> 6cd6b5bc
-        return pastCPA
-
-#====================== Give A/C indices of conflict pair =====================
-        
-    def ConflictToIndices(self,conflict):
-        ac1,ac2 = conflict.split(" ")
-
-        try:
-            id1=self.traf.id.index(ac1)
-            id2=self.traf.id.index(ac2)
-        except:
-            return "Fail","Fail"
-
-        return id1,id2
-
-#========== Method for cleaning up aircraft outside test region ===============
-    def cleanup(self,traf):
-        pass
-    
-    def checkLOS(self,HLOS,VLOS,i,j):
-        return HLOS & VLOS
+""" 
+ASAS classes
+   
+Created by  : Jacco M. Hoekstra (TU Delft)
+Date        : November 2013
+
+Modifation  : Added Conflict Resolution, Trajectory Recovery
+By          : Jerom Maas
+Date        : October 2014
+
+"""
+
+#----------------------------------------------------------------
+
+# Create a confict database
+# Inputs:
+#    lat [deg]  = array with traffic latitude
+#    lon [deg]  = array with traffic longitude
+#    alt [m]    = array with traffic altitude 
+#    trk [deg]  = array with traffic track angle
+#    gs  [m/s]  = array with ground speed [m/s]
+#    vs  [m/s]  = array with vertical speed [m/s]
+#
+# Outputs:
+#    swconfl = 2D array with True/False for conflict
+#    dtconfl = time to conflict
+ 
+import numpy as np
+import sys, os
+from ..tools.aero_np import qdrdist_vector,nm,qdrpos
+from ..tools.aero import ft
+
+# Find a way to import the required Conflict Resolution Class
+sys.path.append('bluesky/traf/CDRmethods/')
+
+
+class Dbconf():
+
+# Constructor of conflict database, call with SI units (meters and seconds)
+
+    def __init__(self,traf,tlook, R, dh):
+        self.swasas      = True   # [-] whether to perform CD&R
+        self.dtlookahead = tlook  # [s] lookahead time
+        
+        mar              = 1.15   # [-] Safety margin for evasion
+        self.R           = R      # [m] Horizontal separation minimum
+        self.dh          = dh     # [m] Vertical separation minimum
+        self.Rm          = R*mar  # [m] Horizontal separation minimum + margin
+        self.dhm         = dh*mar # [m] Vertical separation minimum + margin
+        
+        self.traf        = traf   # Traffic database object
+        
+        self.deletenames =[]      # List of aircraft outside test region
+        
+        self.vmin        =100.     # [m/s] Minimum ASAS velocity
+        self.vmax        =500.     # [m/s] Maximum ASAS velocity
+        self.vsmax       = 3000./60.*ft # [m/s] Max vertical speed
+        self.vsmin       = -3000./60.*ft # [m/s] Min vertical speed
+        
+        self.swresodir   = 'COMB'  # desired directions of resolution methods: 
+                                   # combined (COMB), horizontal only (HORIZ), vertical only (VERT)
+        
+        self.swprio      = False   # If true, then cruising aircraft have priority and will not resolve
+
+        self.reset()              # Reset database
+        self.SetCRmethod("DoNothing")
+        return
+        
+    def SetCRmethod(self,method):
+        self.CRname ="Undefined"
+        self.CRmethod    = __import__(method)
+        self.CRmethod.start(self)
+        
+    def SetResoDirection(self,direction):
+        self.swresodir = direction
+
+# Reset conflict database
+
+    def reset(self):
+        self.conf        = []     # Start with emtpy database: no conflicts
+        self.nconf       = 0      # Number of detected conflicts
+        self.swconfl     = np.array([])
+        self.latowncpa = np.array([])
+        self.lonowncpa = np.array([])
+        self.altowncpa = np.array([])
+        self.latintcpa = np.array([])
+        self.lonintcpa = np.array([])
+        self.altintcpa = np.array([])
+
+        self.idown     = []
+        self.idoth     = []
+
+        self.conflist_all= [] #Create a list of all Conflicts       
+        self.LOSlist_all = [] #Create a list of all Losses Of Separation
+        self.conflist_exp= [] #Create a list of all Conflicts in experiment time
+        self.LOSlist_exp = [] #Create a list of all Losses Of Separation in experiment time
+        self.conflist_now= [] #Create a list of current Conflicts       
+        self.LOSlist_now = [] #Create a list of current Losses Of Separation
+        
+        # For keeping track of locations with most severe intrusions
+        self.LOSmaxsev=[] 
+        self.LOShmaxsev=[]
+        self.LOSvmaxsev=[]
+        
+        return
+
+
+# ==================== Conflict Detection based on state ======================
+
+    def detect(self):   
+        if not self.swasas:
+            return
+
+#        t0_ = time.clock()     # Timing of ASAS calculation
+
+# Horizontal conflict ---------------------------------------------------------
+
+# qdlst is for [i,j] qdr from i to j, from perception of ADSB and own coordinates
+        qdlst = qdrdist_vector(np.mat(self.traf.lat),np.mat(self.traf.lon),\
+                                  np.mat(self.traf.adsblat),np.mat(self.traf.adsblon))
+
+# Convert results from mat-> array
+        self.qdr      = np.array(qdlst[0])  # degrees
+        I             = np.eye(self.traf.ntraf) # Identity matric of order ntraf
+        self.dist     = np.array(qdlst[1])*nm + 1e9*I # meters i to j
+                    
+# Transmission noise
+        if self.traf.ADSBtransnoise:
+            # error in the determined bearing between two a/c
+            bearingerror=np.random.normal(0,self.traf.transerror[0],self.qdr.shape) #degrees
+            self.qdr+=bearingerror
+            # error in the perceived distance between two a/c
+            disterror=np.random.normal(0,self.traf.transerror[1],self.dist.shape) #meters
+            self.dist+=disterror
+
+# Calculate horizontal closest point of approach (CPA)        
+        qdrrad  = np.radians(self.qdr)
+        self.dx      = self.dist * np.sin(qdrrad) # is pos j rel to i
+        self.dy      = self.dist * np.cos(qdrrad) # is pos j rel to i
+        
+        trkrad = np.radians(self.traf.trk)
+        self.u      = self.traf.gs*np.sin(trkrad).reshape((1,len(trkrad)))  # m/s
+        self.v      = self.traf.gs*np.cos(trkrad).reshape((1,len(trkrad)))  # m/s
+        
+        # parameters received through ADSB
+        adsbtrkrad = np.radians(self.traf.adsbtrk)
+        adsbu  = self.traf.adsbgs*np.sin(adsbtrkrad).reshape((1,len(adsbtrkrad)))  # m/s
+        adsbv  = self.traf.adsbgs*np.cos(adsbtrkrad).reshape((1,len(adsbtrkrad)))  # m/s
+        
+        self.du = self.u - adsbu.T  # Speed du[i,j] is perceived eastern speed of i to j
+        self.dv = self.v - adsbv.T  # Speed dv[i,j] is perceived northern speed of i to j
+        
+        dv2  = self.du*self.du+self.dv*self.dv
+        dv2  = np.where(np.abs(dv2)<1e-6,1e-6,dv2) # limit lower absolute value
+        
+        vrel = np.sqrt(dv2)
+        
+        self.tcpa = -(self.du*self.dx + self.dv*self.dy) / dv2   + 1e9*I
+
+# Calculate CPA positions
+        xcpa = self.tcpa*self.du
+        ycpa = self.tcpa*self.dv
+
+# Calculate distance^2 at CPA (minimum distance^2)
+        dcpa2 = self.dist*self.dist-self.tcpa*self.tcpa*dv2
+
+# Check for horizontal conflict
+        R2        = self.R*self.R
+        self.swhorconf = dcpa2<R2 # conflict or not
+        
+# Calculate times of entering and leaving horizontal conflict        
+        dxinhor   = np.sqrt(np.maximum(0.,R2-dcpa2)) # half the distance travelled inzide zone
+        dtinhor   = dxinhor/vrel
+
+        tinhor    = np.where(self.swhorconf,self.tcpa - dtinhor,1e8) # Set very large if no conf
+        
+        touthor   = np.where(self.swhorconf,self.tcpa + dtinhor,-1e8) # set very large if no conf
+#        swhorconf = swhorconf*(touthor>0)*(tinhor<self.dtlook)
+       
+# Vertical conflict -----------------------------------------------------------
+
+# Vertical crossing of disk (-dh,+dh)
+
+        alt       = self.traf.alt.reshape((1,self.traf.ntraf))
+        adsbalt   = self.traf.adsbalt.reshape((1,self.traf.ntraf))
+        if self.traf.ADSBtransnoise:
+            # error in the determined altitude of other a/c
+            alterror=np.random.normal(0,self.traf.transerror[2],adsbalt.shape) #degrees
+            adsbalt+=alterror        
+        
+        self.dalt      = alt - adsbalt.T
+
+        vs  = self.traf.vs
+        vs  = vs.reshape(1,len(vs))
+
+        avs = self.traf.adsbvs
+        avs = avs.reshape(1,len(avs))
+
+        dvs = vs-avs.T
+
+# Check for passing through each others zone       
+        dvs       = np.where(np.abs(dvs)<1e-6,1e-6,dvs) # prevent division by zero
+        tcrosshi  = (self.dalt + self.dh)/-dvs
+        tcrosslo  = (self.dalt - self.dh)/-dvs
+        
+        tinver    = np.minimum(tcrosshi,tcrosslo)
+        toutver   = np.maximum(tcrosshi,tcrosslo)
+        
+# Combine vertical and horizontal conflict-------------------------------------
+        self.tinconf = np.maximum(tinver,tinhor)
+        
+        self.toutconf = np.minimum(toutver,touthor)
+        
+        self.swconfl = self.swhorconf*(self.tinconf<=self.toutconf)*    \
+                       (self.toutconf>0.)*(self.tinconf<self.dtlookahead) \
+                       *(1.-I)
+                           
+        return
+    
+    # ==================== Conflict Filter (User specific) ======================
+    def conflictfilter(self):
+        if not self.swasas:
+            return
+        ## Filter for conflicts: no conflicts are detected for aircraft with an altitude less than 1000 ft
+        idx_conffilter                 = np.where(self.traf.alt<(1000*ft))[0]  # Search for the indices of aircraft within the altitude restriction
+        self.swconfl[idx_conffilter,:] = 0.                                    # Make the rows of the 'restricted' aircraft zero
+        self.swconfl[:,idx_conffilter] = 0.                                    # Make the columns of the 'restricted' aircraft zero
+        
+        return
+
+    def conflictlist(self, simt):
+        if len(self.swconfl) == 0:
+            return
+        # Calculate CPA positions of traffic in lat/lon?
+
+        # Select conflicting pairs: each a/c gets their own record
+        self.confidxs = np.where(self.swconfl)
+
+        self.nconf = len(self.confidxs[0])
+        self.iown = self.confidxs[0]
+        self.ioth = self.confidxs[1]
+
+        self.latowncpa = []
+        self.lonowncpa = []
+        self.altowncpa = []
+        self.latintcpa = []
+        self.lonintcpa = []
+        self.altintcpa = []
+
+# Store result
+        self.traf.iconf = self.traf.ntraf*[-1]
+        self.idown = []
+        self.idoth = []
+        
+        self.LOSlist_now=[]
+        self.conflist_now=[]
+        
+
+        for idx in range(self.nconf):
+            i = self.iown[idx]
+            j = self.ioth[idx]
+            if i==j:
+                continue
+
+            self.idown.append(self.traf.id[i])
+            self.idoth.append(self.traf.id[j])
+            
+            self.traf.iconf[i] = idx
+            rng = self.tcpa[i,j]*self.traf.gs[i]/nm
+            lato,lono = qdrpos(self.traf.lat[i],self.traf.lon[i], \
+                                                        self.traf.trk[i],rng)
+            alto = self.traf.alt[i]+self.tcpa[i,j]*self.traf.vs[i]
+                                            
+            rng = self.tcpa[i,j]*self.traf.adsbgs[j]/nm
+            lati,loni = qdrpos(self.traf.adsblat[j],self.traf.adsblon[j], \
+                                                       self.traf.adsbtrk[j],rng)
+            alti=self.traf.adsbalt[j]+self.tcpa[i,j]*self.traf.adsbvs[j]
+            
+            self.latowncpa.append(lato)
+            self.lonowncpa.append(lono)
+            self.altowncpa.append(alto)
+            self.latintcpa.append(lati)
+            self.lonintcpa.append(loni)
+            self.altintcpa.append(alti)
+            
+            dx = (self.traf.lat[i]-self.traf.lat[j])*111319.
+            dy = (self.traf.lon[i]-self.traf.lon[j])*111319.
+            
+            hdist2 = dx**2+dy**2
+            hLOS  = hdist2<self.R**2
+            vdist = abs(self.traf.alt[i]-self.traf.alt[j])
+            vLOS  = vdist<self.dh
+            
+            LOS = self.checkLOS(hLOS,vLOS,i,j)
+            
+# Add to Conflict and LOSlist, to count total conflicts and LOS
+
+            # NB: if only one A/C detects a conflict, it is also added to these lists
+            combi=str(self.traf.id[i])+" "+str(self.traf.id[j])
+            combi2=str(self.traf.id[j])+" "+str(self.traf.id[i])
+            
+            experimenttime = simt>2100 and simt<5700 # These parameters may be 
+            #changed to count only conflicts within a given expirement time window
+            
+            if combi not in self.conflist_all and combi2 not in self.conflist_all:
+                self.conflist_all.append(combi)
+                if self.traf.log.swcfl:
+                    self.traf.log.write(1,simt,'%s,%s,%s,%s,%s,%s,%s,%s,%s,%s,%s,%s,%s,%s,%s,%s,%s,%s,%s,%s,%s,%s,%s,%s,%s,%s' \
+                                        % (self.traf.id[i],self.traf.id[j],self.tcpa[i][j],self.tinconf[i][j],self.toutconf[i][j], \
+                                           self.latowncpa[idx],self.lonowncpa[idx],self.altowncpa[idx],\
+                                           self.latintcpa[idx],self.lonintcpa[idx],self.altintcpa[idx], \
+                                           self.traf.lat[i],self.traf.lon[i],self.traf.trk[i],self.traf.alt[i], \
+                                           self.traf.tas[i],self.traf.gs[i],self.traf.vs[i],self.traf.type[i], \
+                                           self.traf.lat[j],self.traf.lon[j],self.traf.trk[j], \
+                                           self.traf.tas[j],self.traf.alt[j],self.traf.vs[j],self.traf.type[j]))
+            if combi not in self.conflist_exp and combi2 not in self.conflist_exp and experimenttime:
+                self.conflist_exp.append(combi)
+
+            if combi not in self.conflist_now and combi2 not in self.conflist_now:
+                self.conflist_now.append(combi)
+
+            if LOS:
+                if combi not in self.LOSlist_all and combi2 not in self.LOSlist_all:
+                    self.LOSlist_all.append(combi)
+                    self.LOSmaxsev.append(0.)
+                    self.LOShmaxsev.append(0.)
+                    self.LOSvmaxsev.append(0.)
+                    if self.traf.log.swint:
+                        self.traf.log.write(2,simt,'%s,%s,%s,%s,%s,%s,%s,%s,%s,%s,%s,%s,%s,%s,%s,%s,%s,%s' \
+                                            % (self.traf.id[i],self.traf.id[j], \
+                                               self.tinconf[i][j],self.toutconf[i][j], \
+                                               self.traf.lat[i],self.traf.lon[i],self.traf.trk[i], \
+                                               self.traf.tas[i],self.traf.alt[i],self.traf.vs[i],self.traf.type[i], \
+                                               self.traf.lat[j],self.traf.lon[j],self.traf.trk[j], \
+                                               self.traf.tas[j],self.traf.alt[j],self.traf.vs[j],self.traf.type[j]))
+            
+                if combi not in self.LOSlist_exp and combi2 not in self.LOSlist_exp and experimenttime:
+                    self.LOSlist_exp.append(combi)
+
+                if combi not in self.LOSlist_now and combi2 not in self.LOSlist_now:
+                    self.LOSlist_now.append(combi)
+                    
+                #Now, we measure intrusion and store it if it is the most severe
+                Ih = 1.0 - np.sqrt(hdist2)/self.R
+                Iv = 1.0 - vdist/self.dh
+                severity = min(Ih,Iv)
+
+                try:  # Only continue if combi is found in LOSlist (and not combi2)
+                    idx = self.LOSlist_all.index(combi)
+                except:
+                    idx = -1
+                                   
+                if idx >=0:
+                    if severity > self.LOSmaxsev[idx]:
+                        self.LOSmaxsev[idx]  = severity
+                        self.LOShmaxsev[idx] = Ih
+                        self.LOSvmaxsev[idx] = Iv
+
+        self.nconf = len(self.idown)
+
+# Convert to numpy arrays for vectorisation
+        self.latowncpa = np.array(self.latowncpa)
+        self.lonowncpa = np.array(self.lonowncpa)
+        self.altowncpa = np.array(self.altowncpa)
+        self.latintcpa = np.array(self.latintcpa)
+        self.lonintcpa = np.array(self.latintcpa)
+        self.altintcpa = np.array(self.altintcpa)
+  
+        return
+
+# ================ Conflict Resolution ========================================
+
+    # Eby method for conflict resolution        
+    def resolve(self):
+        if self.swasas:
+            self.CRmethod.resolve(self)
+
+#============================= Trajectory Recovery ============================
+        
+# Decide for each aircraft whether the ASAS should be followed or not
+    def APorASAS(self):
+
+# Only use when ASAS is on
+        if not self.swasas:
+            return
+            
+# Indicate for all A/C that they should follow their Autopilot
+        self.traf.asasactive.fill(False) 
+        self.traf.inconflict.fill(False)
+
+# Look at all conflicts, also the ones that are solved but CPA is yet to come
+        for conflict in self.conflist_all: 
+            id1,id2 = self.ConflictToIndices(conflict)
+            if id1 != "Fail":
+                pastCPA=self.ConflictIsPastCPA(self.traf,id1,id2)
+                
+                if not pastCPA:
+                    # Indicate that the A/C must follow their ASAS
+                    self.traf.asasactive[id1] = True 
+                    self.traf.inconflict[id1] = True
+
+                    self.traf.asasactive[id2] = True
+                    self.traf.inconflict[id2] = True
+                else:
+                    # Find the next active waypoint and delete the conflict from conflist_all
+                    iwpid1 = self.traf.route[id1].findact(self.traf,id1)
+                    if iwpid1 != -1: # To avoid problems if there are no waypoints
+                        self.traf.route[id1].direct(self.traf, id1, self.traf.route[id1].wpname[iwpid1])
+                    iwpid2 = self.traf.route[id2].findact(self.traf,id2)
+                    if iwpid2 != -1: # To avoid problems if there are no waypoints
+                        self.traf.route[id2].direct(self.traf, id2, self.traf.route[id2].wpname[iwpid2])
+                    self.conflist_all.remove(conflict)
+            
+        return
+
+#========================= Check if past CPA ==================================
+        
+    def ConflictIsPastCPA(self, traf, id1, id2):
+
+        d = np.array([traf.lon[id2]-traf.lon[id1],traf.lat[id2]-traf.lat[id1],traf.alt[id2]-traf.alt[id1]])
+
+        # find track in degrees
+        t1 = np.radians(traf.trk[id1])
+        t2 = np.radians(traf.trk[id2])
+        
+        # write velocities as vectors and find relative velocity vector              
+        v1 = np.array([np.sin(t1)*traf.tas[id1],np.cos(t1)*traf.tas[id1],traf.vs[id1]])
+        v2 = np.array([np.sin(t2)*traf.tas[id2],np.cos(t2)*traf.tas[id2],traf.vs[id2]])
+        v  = np.array(v2-v1) 
+        
+        # the conflict has past CPA if the horizontal
+        # velocities of the two aircraft are not pointing at each other
+        pastCPA = np.dot(d[:2],v[:2])>00
+
+        return pastCPA
+
+#====================== Give A/C indices of conflict pair =====================
+        
+    def ConflictToIndices(self,conflict):
+        ac1,ac2 = conflict.split(" ")
+
+        try:
+            id1=self.traf.id.index(ac1)
+            id2=self.traf.id.index(ac2)
+        except:
+            return "Fail","Fail"
+
+        return id1,id2
+
+#========== Method for cleaning up aircraft outside test region ===============
+    def cleanup(self,traf):
+        pass
+    
+    def checkLOS(self,HLOS,VLOS,i,j):
+        return HLOS & VLOS