--- conflicted
+++ resolved
@@ -1,197 +1,155 @@
-#!/usr/bin/python
-
-"""
-
-"""
-<<<<<<< HEAD
-
-import configparser
-import os
-import time
-
-from nommon.city_model.auxiliar import read_my_graphml, layersDict
-=======
-from nommon.city_model.auxiliar import read_my_graphml
->>>>>>> 113b9175
-from nommon.city_model.city_graph import cityGraph
-from nommon.city_model.corridors_implementation import corridorCreation, corridorLoad
-from nommon.city_model.dynamic_segments import dynamicSegments
-from nommon.city_model.multi_di_graph_3D import MultiDiGrpah3D
-from nommon.city_model.no_fly_zones import restrictedSegments
-from nommon.city_model.path_planning import trajectoryCalculation, printRoute
-<<<<<<< HEAD
-from nommon.city_model.scenario_definition import createFlightPlan, drawBuildings
-=======
-import os
-import time
-
-import configparser
-
->>>>>>> 113b9175
-import numpy as np
-import osmnx as ox
-
-
-__author__ = 'jbueno'
-__copyright__ = '(c) Nommon 2021'
-
-
-if __name__ == '__main__':
-
-    # CONFIG
-    config = configparser.ConfigParser()
-    config_path = "C:/workspace3/bluesky/nommon/city_model/settings.cfg"
-    config.read( config_path )
-
-    # City
-    if config['City'].getboolean( 'import' ):
-        filepath = r"C:\workspace3\bluesky\nommon\city_model\data\hannover_segments.graphml"
-        G = read_my_graphml( filepath )
-        G = MultiDiGrpah3D( G )
-#         fig, ax = ox.plot_graph( G )
-        segments = np.load( 'my_segments.npy', allow_pickle='TRUE' ).item()
-    else:
-        G = cityGraph( config )
-
-
-#    fig, ax = ox.plot_graph( G )
-    # Segments
-#    G, segments = dynamicSegments( G, config, segments=None )
-#
-#    segments[list( segments.keys() )[0]]['new'] = True
-#    segments[list( segments.keys() )[3]]['updated'] = True
-#    segments[list( segments.keys() )[3]]['speed'] = 0
-#    G, segments = dynamicSegments( G, config, segments )
-
-#    print( 'Saving the graph...' )
-#    filepath = "./data/hannover_segments_2.graphml"
-#    ox.save_graphml( G, filepath )
-#    np.save( 'my_segments_2.npy', segments )
-
-    # Corridors
-<<<<<<< HEAD
-
-#     G, segments = corridorCreation( G, segments, ( [9.73, 52.375], [9.77, 52.399 ] ),
-#                                     200, 100, 50, 'COR_1' )
-#     G, segments = dynamicSegments( G, config, segments=None )
-    # No-fly zones
-#     segments['segment_3_1_0']['speed'] = 0
-#     segments['segment_3_1_0']['updated'] = True
-#     segments['segment_3_1_1']['speed'] = 0
-#     segments['segment_3_1_1']['updated'] = True
-#     segments['segment_2_2_0']['speed'] = 0
-#     segments['segment_2_2_0']['updated'] = True
-#     segments['segment_2_2_1']['speed'] = 0
-#     segments['segment_2_2_1']['updated'] = True
-#     segments['segment_1_2_0']['speed'] = 0
-#     segments['segment_1_2_0']['updated'] = True
-#     segments['segment_1_2_1']['speed'] = 0
-#     segments['segment_1_2_1']['updated'] = True
-#     segments['segment_1_3_0']['speed'] = 0
-#     segments['segment_1_3_0']['updated'] = True
-#     segments['segment_1_3_1']['speed'] = 0
-#     segments['segment_1_3_1']['updated'] = True
-#     segments['segment_2_3_0']['speed'] = 0
-#     segments['segment_2_3_0']['updated'] = True
-#     segments['segment_2_3_1']['speed'] = 0
-#     segments['segment_2_3_1']['updated'] = True
-#     segments['segment_3_2_0']['speed'] = 0
-#     segments['segment_3_2_0']['updated'] = True
-#     segments['segment_3_2_1']['speed'] = 0
-#     segments['segment_3_2_1']['updated'] = True
-#     segments['segment_3_3_0']['speed'] = 0
-#     segments['segment_3_3_0']['updated'] = True
-#     segments['segment_3_3_1']['speed'] = 0
-#     segments['segment_3_3_1']['updated'] = True
-#
-#     G, segments = dynamicSegments( G, config, segments )
-#     edges = ox.utils_graph.graph_to_gdfs( G, nodes=False, fill_edge_geometry=False )
-
-    # Plot graph
-#     ec = ["r" if G.edges[( u, v, k )]['speed'] == 0 else "gray" for u, v, k in G.edges( keys=True )]
-#     fig, ax = ox.plot_graph( G, node_color="w", node_edgecolor="k", edge_color=ec,
-#                              edge_linewidth=2 )
-
-    # Route
-#     orig = [9.77, 52.39 ]
-#     dest = [9.73, 52.38]
-#     length, route = trajectoryCalculation( G, orig, dest )
-#     print( 'The length of the route is {0}'.format( length ) )
-#     print( 'The route is {0}'.format( route ) )
-#     printRoute( G, route )
-
-    # Path Planning
-#     layers_dict = layersDict( config )
-#
-#     ac = 'U002'
-#     departure_time = '00:00:00.00'
-#     scenario_path = r'C:\workspace3\bluesky\nommon\city_model\scenario2.scn'
-#     scenario_file = open( scenario_path, 'w' )
-#     createFlightPlan( route, ac, departure_time, G, layers_dict, scenario_file )
-#     scenario_file.close()
-#
-    # Drawing buildings
-    print( 'Creating scenario...' )
-    time = '00:00:00.00'
-    scenario_path_base = r'C:\workspace3\bluesky\nommon\city_model\scenario_buildings'
-    drawBuildings( config, scenario_path_base, time )
-
-
-#     G, segments = corridorLoad( G, segments, config )
-#
-#     # No-fly zones
-#     # no_fly_coordinates = [[9.73, 52.39]]
-#     no_fly_coordinates = []
-#     restrictedSegments( G, segments, no_fly_coordinates, 0, 0, config )
-#
-#     # Plotting the graph with corridors and no-fly zones
-#     ec = []
-#     for u, v, k in G.edges( keys=True ):
-#         if G.edges[( u, v, k )]['speed'] == 0:
-#             ec.append( "r" )
-#         elif G.edges[( u, v, k )]['speed'] == 100:
-#             ec.append( "g" )
-#         else:
-#             ec.append( "gray" )
-#     fig, ax = ox.plot_graph( G, node_color="w", node_edgecolor="k", edge_color=ec,
-#                              edge_linewidth=2 )
-#
-#     # Route
-#     orig = [9.72321, 52.3761]
-#     dest = [9.766, 52.39 ]
-#     length, route = trajectoryCalculation( G, orig, dest )
-#     # Plotting the route
-#     print( length )
-#     printRoute( G, route )
-
-=======
-    G, segments = corridorLoad( G, segments, config )
-
-    # No-fly zones
-    # no_fly_coordinates = [[9.73, 52.39]]
-    no_fly_coordinates = []
-    restrictedSegments( G, segments, no_fly_coordinates, 0, 0, config )
-
-    # Plotting the graph with corridors and no-fly zones
-    ec = []
-    for u, v, k in G.edges( keys=True ):
-        if G.edges[( u, v, k )]['speed'] == 0:
-            ec.append( "r" )
-        elif G.edges[( u, v, k )]['speed'] == 100:
-            ec.append( "g" )
-        else:
-            ec.append( "gray" )
-    fig, ax = ox.plot_graph( G, node_color="w", node_edgecolor="k", edge_color=ec,
-                             edge_linewidth=2 )
-
-    # Route
-    orig = [9.72321, 52.3761]
-    dest = [9.766, 52.39 ]
-    length, route = trajectoryCalculation( G, orig, dest )
-    # Plotting the route
-    print( length )
-    printRoute( G, route )
->>>>>>> 113b9175
-
-
-    print( 'Finish.' )
+#!/usr/bin/python
+
+"""
+
+"""
+
+
+import configparser
+import os
+import time
+
+from nommon.city_model.auxiliar import read_my_graphml, layersDict
+from nommon.city_model.city_graph import cityGraph
+from nommon.city_model.corridors_implementation import corridorCreation, corridorLoad
+from nommon.city_model.dynamic_segments import dynamicSegments
+from nommon.city_model.multi_di_graph_3D import MultiDiGrpah3D
+from nommon.city_model.no_fly_zones import restrictedSegments
+from nommon.city_model.path_planning import trajectoryCalculation, printRoute
+from nommon.city_model.scenario_definition import createFlightPlan, drawBuildings
+import numpy as np
+import osmnx as ox
+
+
+__author__ = 'jbueno'
+__copyright__ = '(c) Nommon 2021'
+
+
+if __name__ == '__main__':
+
+    # CONFIG
+    config = configparser.ConfigParser()
+    config_path = "C:/workspace3/bluesky/nommon/city_model/settings.cfg"
+    config.read( config_path )
+
+    # City
+    if config['City'].getboolean( 'import' ):
+        filepath = r"C:\workspace3\bluesky\nommon\city_model\data\hannover_segments.graphml"
+        G = read_my_graphml( filepath )
+        G = MultiDiGrpah3D( G )
+#         fig, ax = ox.plot_graph( G )
+        segments = np.load( 'my_segments.npy', allow_pickle='TRUE' ).item()
+    else:
+        G = cityGraph( config )
+
+
+#    fig, ax = ox.plot_graph( G )
+    # Segments
+#    G, segments = dynamicSegments( G, config, segments=None )
+#
+#    segments[list( segments.keys() )[0]]['new'] = True
+#    segments[list( segments.keys() )[3]]['updated'] = True
+#    segments[list( segments.keys() )[3]]['speed'] = 0
+#    G, segments = dynamicSegments( G, config, segments )
+
+#    print( 'Saving the graph...' )
+#    filepath = "./data/hannover_segments_2.graphml"
+#    ox.save_graphml( G, filepath )
+#    np.save( 'my_segments_2.npy', segments )
+
+    # Corridors
+#     G, segments = corridorCreation( G, segments, ( [9.73, 52.375], [9.77, 52.399 ] ),
+#                                     200, 100, 50, 'COR_1' )
+#     G, segments = dynamicSegments( G, config, segments=None )
+    # No-fly zones
+#     segments['segment_3_1_0']['speed'] = 0
+#     segments['segment_3_1_0']['updated'] = True
+#     segments['segment_3_1_1']['speed'] = 0
+#     segments['segment_3_1_1']['updated'] = True
+#     segments['segment_2_2_0']['speed'] = 0
+#     segments['segment_2_2_0']['updated'] = True
+#     segments['segment_2_2_1']['speed'] = 0
+#     segments['segment_2_2_1']['updated'] = True
+#     segments['segment_1_2_0']['speed'] = 0
+#     segments['segment_1_2_0']['updated'] = True
+#     segments['segment_1_2_1']['speed'] = 0
+#     segments['segment_1_2_1']['updated'] = True
+#     segments['segment_1_3_0']['speed'] = 0
+#     segments['segment_1_3_0']['updated'] = True
+#     segments['segment_1_3_1']['speed'] = 0
+#     segments['segment_1_3_1']['updated'] = True
+#     segments['segment_2_3_0']['speed'] = 0
+#     segments['segment_2_3_0']['updated'] = True
+#     segments['segment_2_3_1']['speed'] = 0
+#     segments['segment_2_3_1']['updated'] = True
+#     segments['segment_3_2_0']['speed'] = 0
+#     segments['segment_3_2_0']['updated'] = True
+#     segments['segment_3_2_1']['speed'] = 0
+#     segments['segment_3_2_1']['updated'] = True
+#     segments['segment_3_3_0']['speed'] = 0
+#     segments['segment_3_3_0']['updated'] = True
+#     segments['segment_3_3_1']['speed'] = 0
+#     segments['segment_3_3_1']['updated'] = True
+#
+#     G, segments = dynamicSegments( G, config, segments )
+#     edges = ox.utils_graph.graph_to_gdfs( G, nodes=False, fill_edge_geometry=False )
+
+    # Plot graph
+#     ec = ["r" if G.edges[( u, v, k )]['speed'] == 0 else "gray" for u, v, k in G.edges( keys=True )]
+#     fig, ax = ox.plot_graph( G, node_color="w", node_edgecolor="k", edge_color=ec,
+#                              edge_linewidth=2 )
+
+    # Route
+#     orig = [9.77, 52.39 ]
+#     dest = [9.73, 52.38]
+#     length, route = trajectoryCalculation( G, orig, dest )
+#     print( 'The length of the route is {0}'.format( length ) )
+#     print( 'The route is {0}'.format( route ) )
+#     printRoute( G, route )
+
+    # Path Planning
+#     layers_dict = layersDict( config )
+#
+#     ac = 'U002'
+#     departure_time = '00:00:00.00'
+#     scenario_path = r'C:\workspace3\bluesky\nommon\city_model\scenario2.scn'
+#     scenario_file = open( scenario_path, 'w' )
+#     createFlightPlan( route, ac, departure_time, G, layers_dict, scenario_file )
+#     scenario_file.close()
+#
+    # Drawing buildings
+    print( 'Creating scenario...' )
+    time = '00:00:00.00'
+    scenario_path_base = r'C:\workspace3\bluesky\nommon\city_model\scenario_buildings'
+    drawBuildings( config, scenario_path_base, time )
+
+
+#     G, segments = corridorLoad( G, segments, config )
+#
+#     # No-fly zones
+#     # no_fly_coordinates = [[9.73, 52.39]]
+#     no_fly_coordinates = []
+#     restrictedSegments( G, segments, no_fly_coordinates, 0, 0, config )
+#
+#     # Plotting the graph with corridors and no-fly zones
+#     ec = []
+#     for u, v, k in G.edges( keys=True ):
+#         if G.edges[( u, v, k )]['speed'] == 0:
+#             ec.append( "r" )
+#         elif G.edges[( u, v, k )]['speed'] == 100:
+#             ec.append( "g" )
+#         else:
+#             ec.append( "gray" )
+#     fig, ax = ox.plot_graph( G, node_color="w", node_edgecolor="k", edge_color=ec,
+#                              edge_linewidth=2 )
+#
+#     # Route
+#     orig = [9.72321, 52.3761]
+#     dest = [9.766, 52.39 ]
+#     length, route = trajectoryCalculation( G, orig, dest )
+#     # Plotting the route
+#     print( length )
+#     printRoute( G, route )
+
+
+    print( 'Finish.' )