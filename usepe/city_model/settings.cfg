[City]
mode = rectangle
# hannover_lat = 52.376
# hannover_lon = 9.76
# zone_size = 1000
hannover_lat_min = 52.36
hannover_lat_max = 52.40
hannover_lon_min = 9.71
hannover_lon_max = 9.76
import = False
imported_graph_path = ./data/last_mile_delivery_test.graphml

[Layers]
number_of_layers = 9
layer_width = 25

[BuildingData]
lat_min = 52.36
lat_max = 52.40
lon_min = 9.71
lon_max = 9.76
divisions = 8
directory_hannover = C:\Users\jbueno\Desktop\Stadtmodell_Hannover_CityGML_LoD1\LoD1_Graph

[Options]
one_way = False
<<<<<<< HEAD
simplify = True
simplification_distance = 0
simplification_error = 2
=======
simplify = False
simplification_distance = 10
>>>>>>> a00df2cf

[Outputs]
graph_path = ./data/last_mile_delivery_test.graphml

[Segments]
import = True
path = ./data/offline_segments.pkl

[Corridors]
corridors = 1 2 3 4
altitude = 250
delta_z = 25
speed = 100
acceleration_length = 50
file_path_corridors = ./data/usepe-hannover-corridors.geojson

[Strategic_Deconfliction]
ratio = 3
delay = 60<|MERGE_RESOLUTION|>--- conflicted
+++ resolved
@@ -1,53 +1,49 @@
-[City]
-mode = rectangle
-# hannover_lat = 52.376
-# hannover_lon = 9.76
-# zone_size = 1000
-hannover_lat_min = 52.36
-hannover_lat_max = 52.40
-hannover_lon_min = 9.71
-hannover_lon_max = 9.76
-import = False
-imported_graph_path = ./data/last_mile_delivery_test.graphml
-
-[Layers]
-number_of_layers = 9
-layer_width = 25
-
-[BuildingData]
-lat_min = 52.36
-lat_max = 52.40
-lon_min = 9.71
-lon_max = 9.76
-divisions = 8
-directory_hannover = C:\Users\jbueno\Desktop\Stadtmodell_Hannover_CityGML_LoD1\LoD1_Graph
-
-[Options]
-one_way = False
-<<<<<<< HEAD
-simplify = True
-simplification_distance = 0
-simplification_error = 2
-=======
-simplify = False
-simplification_distance = 10
->>>>>>> a00df2cf
-
-[Outputs]
-graph_path = ./data/last_mile_delivery_test.graphml
-
-[Segments]
-import = True
-path = ./data/offline_segments.pkl
-
-[Corridors]
-corridors = 1 2 3 4
-altitude = 250
-delta_z = 25
-speed = 100
-acceleration_length = 50
-file_path_corridors = ./data/usepe-hannover-corridors.geojson
-
-[Strategic_Deconfliction]
-ratio = 3
+[City]
+mode = rectangle
+# hannover_lat = 52.376
+# hannover_lon = 9.76
+# zone_size = 1000
+hannover_lat_min = 52.36
+hannover_lat_max = 52.40
+hannover_lon_min = 9.71
+hannover_lon_max = 9.76
+import = False
+imported_graph_path = ./data/last_mile_delivery_test.graphml
+
+[Layers]
+number_of_layers = 9
+layer_width = 25
+
+[BuildingData]
+lat_min = 52.36
+lat_max = 52.40
+lon_min = 9.71
+lon_max = 9.76
+divisions = 8
+directory_hannover = C:\Users\jbueno\Desktop\Stadtmodell_Hannover_CityGML_LoD1\LoD1_Graph
+
+[Options]
+one_way = False
+simplify = True
+simplification_distance = 0
+simplification_error = 2
+
+
+[Outputs]
+graph_path = ./data/last_mile_delivery_test.graphml
+
+[Segments]
+import = True
+path = ./data/offline_segments.pkl
+
+[Corridors]
+corridors = 1 2 3 4
+altitude = 250
+delta_z = 25
+speed = 100
+acceleration_length = 50
+file_path_corridors = ./data/usepe-hannover-corridors.geojson
+
+[Strategic_Deconfliction]
+ratio = 3
 delay = 60