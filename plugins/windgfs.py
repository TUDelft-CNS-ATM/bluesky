import os
import sys
<<<<<<< HEAD
=======
import numpy as np
>>>>>>> 59d1a38c
import pygrib
import datetime
import requests
import numpy as np
import bluesky as bs
from bluesky import settings, stack
from bluesky.core import timed_function
from bluesky.traffic.windsim import WindSim

settings.set_variable_defaults(
    windgfs_url="https://www.ncei.noaa.gov/data/global-forecast-system/access/historical/analysis/")

# nlayer = 23

datadir = settings.data_path + '/grib/'

if not os.path.exists(datadir):
    os.makedirs(datadir)


def init_plugin():
    global windgfs
    windgfs = WindGFS()

    config = {
        'plugin_name': 'WINDGFS',
        'plugin_type': 'sim'
    }

    return config

class WindGFS(WindSim):
    def __init__(self):
        super().__init__()
        self.year  = 0
        self.month = 0
        self.day   = 0
        self.hour  = 0
        self.lat0  = -90
        self.lon0  = -180
        self.lat1  = 90
        self.lon1  = 180

        # Switch for periodic loading of new GFS data
        self.autoload = True

    def fetch_grb(self, year, month, day, hour, pred=0):
        ym = "%04d%02d" % (year, month)
        ymd = "%04d%02d%02d" % (year, month, day)
        hm = "%02d00" % hour
        pred = "%03d" % pred

        remote_loc = "/%s/%s/gfsanl_3_%s_%s_%s.grb2" % (ym, ymd, ymd, hm, pred)

        fname = "gfsanl_3_%s_%s_%s.grb2" % (ymd, hm, pred)
        fpath = datadir + fname

        remote_url = settings.windgfs_url + remote_loc

        if not os.path.isfile(fpath):
            bs.scr.echo("Downloading file, please wait...")
            print("Downloading %s" % remote_url)

            response = requests.get(remote_url, stream=True)

            if response.status_code != 200:
                print("Error. remote data not found")
                return None

            with open(fpath, "wb") as f:
                total_length = response.headers.get('content-length')

                if total_length is None:  # no content length header
                    f.write(response.content)
                else:
                    dl = 0
                    total_length = int(total_length)
                    for data in response.iter_content(chunk_size=4096):
                        dl += len(data)
                        f.write(data)
                        done = int(50 * dl / total_length)
                        sys.stdout.write("\r[%s%s]" % ('=' * done, ' ' * (50-done)) )
                        sys.stdout.flush()

        bs.scr.echo("Download completed.")
        grb = pygrib.open(fpath)

        return grb

    def extract_wind(self, grb, lat0, lon0, lat1, lon1):

        grb_wind_v = grb.select(shortName="v", typeOfLevel=['isobaricInhPa'])
        grb_wind_u = grb.select(shortName="u", typeOfLevel=['isobaricInhPa'])

        lats = np.array([])
        lons = np.array([])
        alts = np.array([])
        vxs = np.array([])
        vys = np.array([])

        for grbu, grbv in zip(grb_wind_u, grb_wind_v):
            level = grbu.level

            if level < 100:  # lesss than 100 hPa, above about 54 k ft
                continue
            else:
                vxs_ = grbu.values
                vys_ = grbv.values

                p = level * 100
                h = (1 - (p / 101325.0)**0.190264) * 44330.76923    # in meters

                lats_ = grbu.latlons()[0].flatten()
                lons_ = grbu.latlons()[1].flatten()
                alts_ = round(h) * np.ones(len(lats_))

                lats = np.append(lats, lats_)
                lons = np.append(lons, lons_)
                alts = np.append(alts, alts_)
                vxs = np.append(vxs, vxs_)
                vys = np.append(vys, vys_)

        lons = (lons + 180) % 360.0 - 180.0     # convert range from 0~360 to -180~180

        lat0_ = min(lat0, lat1)
        lat1_ = max(lat0, lat1)
        lon0_ = min(lon0, lon1)
        lon1_ = max(lon0, lon1)

        mask = (lats >= lat0_) & (lats <= lat1_) & (lons >= lon0_) & (lons <= lon1_)

        data = np.array([lats[mask], lons[mask], alts[mask], vxs[mask], vys[mask]])

        return data

    @stack.command(name='WINDGFS')
    def loadwind(self, lat0: 'lat', lon0: 'lon', lat1: 'lat', lon1: 'lon',
               year: int=None, month: int=None, day: int=None, hour: int=None):
        ''' WINDGFS: Load a windfield directly from NOAA database.

            Arguments:
            - lat0, lon0, lat1, lon1 [deg]: Bounding box in which to generate wind field
            - year, month, day, hour: Date and time of wind data (optional, will use
              current simulation UTC if not specified).
        '''
        self.lat0, self.lon0, self.lat1, self.lon1 =  min(lat0, lat1), \
                              min(lon0, lon1), max(lat0, lat1), max(lon0, lon1)
        self.year = year or bs.sim.utc.year
        self.month = month or bs.sim.utc.month
        self.day = day or bs.sim.utc.day
        self.hour = hour or bs.sim.utc.hour

        # round hour to 3 hours, check if it is a +3h prediction
        self.hour = round(self.hour/3) * 3
        if self.hour in [3, 9, 15, 21]:
            self.hour = self.hour - 3
            pred = 3
        elif self.hour == 24:
            ymd0 = "%04d%02d%02d" % (self.year, self.month, self.day)
            print(ymd0)
            ymd1 = (datetime.datetime.strptime(ymd0, '%Y%m%d') + 
                    datetime.timedelta(days=1))
            self.year  = ymd1.year
            self.month = ymd1.month
            self.day   = ymd1.day    
            self.hour  = 0
            pred = 0
        else:
            pred = 0

        txt = "Loading wind field for %s-%s-%s %s:00..." % (self.year, self.month, self.day, self.hour)
        bs.scr.echo("%s" % txt)

        grb = self.fetch_grb(self.year, self.month, self.day, self.hour, pred)

        if grb is None or self.lat0 == self.lat1 or self.lon0 == self.lon1:
            return False, "Wind data non-existend in area [%d, %d], [%d, %d]. " \
                % (self.lat0, self.lat1, self.lon0, self.lon1) \
                + "time: %04d-%02d-%02d %02d:00" \
                % (self.year, self.month, self.day, self.hour)

        # first clear exisiting wind field
        self.clear()

        # add new wind field
        data = self.extract_wind(grb, self.lat0, self.lon0, self.lat1, self.lon1).T

        data = data[np.lexsort((data[:, 2], data[:, 1], data[:, 0]))] # Sort by lat, lon, alt
        reshapefactor = int((1 + max(self.lat0, self.lat1) - min(self.lat0, self.lat1)) * \
                            (1 + max(self.lon0, self.lon1) - min(self.lon0, self.lon1)))

        lat     = np.reshape(data[:,0], (reshapefactor, -1)).T[0,:]
        lon     = np.reshape(data[:,1], (reshapefactor, -1)).T[0,:]
        veast   = np.reshape(data[:,3], (reshapefactor, -1)).T
        vnorth  = np.reshape(data[:,4], (reshapefactor, -1)).T
        windalt = np.reshape(data[:,2], (reshapefactor, -1)).T[:,0]

        self.addpointvne(lat, lon, vnorth, veast, windalt)        

        return True, "Wind field updated in area [%d, %d], [%d, %d]. " \
            % (self.lat0, self.lat1, self.lon0, self.lon1) \
            + "time: %04d-%02d-%02d %02d:00" \
            % (self.year, self.month, self.day, self.hour)

    @timed_function(name='WINDGFS', dt=3600)
    def update(self):
        if self.autoload:
            _, txt = self.loadwind(self.lat0, self.lon0, self.lat1, self.lon1)
            bs.scr.echo("%s" % txt)<|MERGE_RESOLUTION|>--- conflicted
+++ resolved
@@ -1,9 +1,5 @@
 import os
 import sys
-<<<<<<< HEAD
-=======
-import numpy as np
->>>>>>> 59d1a38c
 import pygrib
 import datetime
 import requests
